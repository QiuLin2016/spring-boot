--- conflicted
+++ resolved
@@ -639,14 +639,8 @@
       image: ci-image
       file: git-repo/ci/tasks/update-homebrew-tap.yml
       params:
-<<<<<<< HEAD
         LATEST_GA: false
-    - put: git-repo
-      resource: homebrew-tap-repo
-=======
-        LATEST_GA: true
     - put: homebrew-tap-repo
->>>>>>> 909f7170
       params:
         repository: updated-homebrew-tap-repo
 groups:
