--- conflicted
+++ resolved
@@ -390,23 +390,7 @@
 
 [indent=0,subs="verbatim,attributes"]
 ----
-<<<<<<< HEAD
-	  .   ____          _                                              __ _ _
-	 /\\ / ___'_ __ _ _(_)_ __  __ _          ___               _      \ \ \ \
-	( ( )\___ | '_ | '_| | '_ \/ _` |        | _ \___ _ __  ___| |_ ___ \ \ \ \
-	 \\/  ___)| |_)| | | | | || (_| []::::::[]   / -_) '  \/ _ \  _/ -_) ) ) ) )
-	  '  |____| .__|_| |_|_| |_\__, |        |_|_\___|_|_|_\___/\__\___|/ / / /
-	 =========|_|==============|___/===================================/_/_/_/
-	 :: Spring Boot Remote :: {spring-boot-version}
-
-	2015-06-10 18:25:06.632  INFO 14938 --- [           main] o.s.b.devtools.RemoteSpringApplication   : Starting RemoteSpringApplication on pwmbp with PID 14938 (/Users/pwebb/projects/spring-boot/code/spring-boot-project/spring-boot-devtools/target/classes started by pwebb in /Users/pwebb/projects/spring-boot/code)
-	2015-06-10 18:25:06.671  INFO 14938 --- [           main] s.c.a.AnnotationConfigApplicationContext : Refreshing org.springframework.context.annotation.AnnotationConfigApplicationContext@2a17b7b6: startup date [Wed Jun 10 18:25:06 PDT 2015]; root of context hierarchy
-	2015-06-10 18:25:07.043  WARN 14938 --- [           main] o.s.b.d.r.c.RemoteClientConfiguration    : The connection to http://localhost:8080 is insecure. You should use a URL starting with 'https://'.
-	2015-06-10 18:25:07.074  INFO 14938 --- [           main] o.s.b.d.a.OptionalLiveReloadServer       : LiveReload server is running on port 35729
-	2015-06-10 18:25:07.130  INFO 14938 --- [           main] o.s.b.devtools.RemoteSpringApplication   : Started RemoteSpringApplication in 0.74 seconds (process running for 1.105)
-=======
 include::{remote-spring-application-output}[]
->>>>>>> a69cf002
 ----
 
 NOTE: Because the remote client is using the same classpath as the real application it can directly read application properties.
