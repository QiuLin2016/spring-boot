{
  "properties": [
    {
      "name": "flyway.baseline-description",
      "type": "java.lang.String",
      "deprecation": {
        "replacement": "spring.flyway.baseline-description",
        "level": "error"
      }
    },
    {
      "name": "flyway.baseline-on-migrate",
      "type": "java.lang.Boolean",
      "deprecation": {
        "replacement": "spring.flyway.baseline-on-migrate",
        "level": "error"
      }
    },
    {
      "name": "flyway.baseline-version",
      "type": "org.flywaydb.core.api.MigrationVersion",
      "deprecation": {
        "replacement": "spring.flyway.baseline-version",
        "level": "error"
      }
    },
    {
<<<<<<< HEAD
      "name": "server.connection-timeout",
      "type" : "java.time.Duration",
      "deprecation": {
        "reason": "Each server behaves differently. Use server specific properties instead.",
        "level": "error"
      }
    },
    {
      "name": "server.jetty.accesslog.date-format",
=======
      "name": "flyway.check-location",
      "type": "java.lang.Boolean",
      "description": "Check that migration scripts location exists.",
      "defaultValue": false,
>>>>>>> 31195273
      "deprecation": {
        "replacement": "spring.flyway.check-location",
        "level": "error"
      }
    },
    {
      "name": "flyway.clean-on-validation-error",
      "type": "java.lang.Boolean",
      "deprecation": {
        "replacement": "spring.flyway.clean-on-validation-error",
        "level": "error"
      }
    },
    {
      "name": "flyway.enabled",
      "type": "java.lang.Boolean",
      "description": "Whether to enable flyway.",
      "defaultValue": true,
      "deprecation": {
        "replacement": "spring.flyway.enabled",
        "level": "error"
      }
    },
    {
      "name": "flyway.encoding",
      "type": "java.nio.charset.Charset",
      "description": "Encoding of SQL migrations.",
      "deprecation": {
        "replacement": "spring.flyway.encoding",
        "level": "error"
      }
    },
    {
      "name": "flyway.init-description",
      "type": "java.lang.String",
      "deprecation": {
        "level": "error"
      }
    },
    {
      "name": "flyway.init-on-migrate",
      "type": "java.lang.Boolean",
      "deprecation": {
        "level": "error"
      }
    },
    {
      "name": "flyway.init-sqls",
      "type": "java.util.List<java.lang.String>",
      "description": "SQL statements to execute to initialize a connection immediately after obtaining\n it.",
      "deprecation": {
        "replacement": "spring.flyway.init-sqls",
        "level": "error"
      }
    },
    {
      "name": "flyway.init-version",
      "type": "org.flywaydb.core.api.MigrationVersion",
      "deprecation": {
        "level": "error"
      }
    },
    {
      "name": "flyway.locations",
      "type": "java.util.List<java.lang.String>",
      "description": "Locations of migrations scripts. Can contain the special \"{vendor}\" placeholder to\n use vendor-specific locations.",
      "deprecation": {
        "replacement": "spring.flyway.locations",
        "level": "error"
      }
    },
    {
      "name": "flyway.out-of-order",
      "type": "java.lang.Boolean",
      "deprecation": {
        "replacement": "spring.flyway.out-of-order",
        "level": "error"
      }
    },
    {
      "name": "flyway.password",
      "type": "java.lang.String",
      "description": "Login password of the database to migrate.",
      "deprecation": {
        "replacement": "spring.flyway.password",
        "level": "error"
      }
    },
    {
<<<<<<< HEAD
      "name": "server.error.include-details",
      "defaultValue": "never"
    },
    {
      "name": "server.error.include-stacktrace",
      "defaultValue": "never"
=======
      "name": "flyway.placeholder-prefix",
      "type": "java.lang.String",
      "deprecation": {
        "replacement": "spring.flyway.placeholder-prefix",
        "level": "error"
      }
>>>>>>> 31195273
    },
    {
      "name": "flyway.placeholder-replacement",
      "type": "java.lang.Boolean",
      "deprecation": {
        "replacement": "spring.flyway.placeholder-replacement",
        "level": "error"
      }
    },
    {
<<<<<<< HEAD
      "name": "server.jetty.max-http-post-size",
      "type": "org.springframework.util.unit.DataSize",
      "deprecation": {
        "replacement": "server.jetty.max-http-form-post-size",
        "level": "error"
      }
    },
    {
      "name": "server.port",
      "defaultValue": 8080
=======
      "name": "flyway.placeholder-suffix",
      "type": "java.lang.String",
      "deprecation": {
        "replacement": "spring.flyway.placeholder-suffix",
        "level": "error"
      }
>>>>>>> 31195273
    },
    {
      "name": "flyway.placeholders",
      "type": "java.util.Map<java.lang.String,java.lang.String>",
      "deprecation": {
        "replacement": "spring.flyway.placeholders",
        "level": "error"
      }
    },
    {
      "name": "flyway.schemas",
      "type": "java.lang.String[]",
      "deprecation": {
        "replacement": "spring.flyway.schemas",
        "level": "error"
      }
    },
    {
      "name": "flyway.sql-migration-prefix",
      "type": "java.lang.String",
      "deprecation": {
        "replacement": "spring.flyway.sql-migration-prefix",
        "level": "error"
      }
    },
    {
      "name": "flyway.sql-migration-separator",
      "type": "java.lang.String",
      "deprecation": {
        "replacement": "spring.flyway.sql-migration-separator",
        "level": "error"
      }
    },
    {
      "name": "flyway.sql-migration-suffix",
      "type": "java.lang.String",
      "deprecation": {
        "replacement": "spring.flyway.sql-migration-suffixes",
        "level": "error"
      }
    },
    {
      "name": "flyway.table",
      "type": "java.lang.String",
      "deprecation": {
        "replacement": "spring.flyway.table",
        "level": "error"
      }
    },
    {
      "name": "flyway.target",
      "type": "org.flywaydb.core.api.MigrationVersion",
      "deprecation": {
        "replacement": "spring.flyway.target",
        "level": "error"
      }
    },
    {
      "name": "flyway.url",
      "type": "java.lang.String",
      "description": "JDBC url of the database to migrate. If not set, the primary configured data source\n is used.",
      "deprecation": {
        "replacement": "spring.flyway.url",
        "level": "error"
      }
    },
    {
      "name": "flyway.user",
      "type": "java.lang.String",
      "description": "Login user of the database to migrate.",
      "deprecation": {
        "replacement": "spring.flyway.user",
        "level": "error"
      }
    },
    {
      "name": "flyway.validate-on-migrate",
      "type": "java.lang.Boolean",
      "deprecation": {
        "replacement": "spring.flyway.validate-on-migrate",
        "level": "error"
      }
    },
    {
      "name": "liquibase.change-log",
      "type": "java.lang.String",
      "description": "Change log configuration path.",
      "defaultValue": "classpath:/db/changelog/db.changelog-master.yaml",
      "deprecation": {
        "replacement": "spring.liquibase.change-log",
        "level": "error"
      }
    },
    {
      "name": "liquibase.check-change-log-location",
      "type": "java.lang.Boolean",
      "description": "Check the change log location exists.",
      "defaultValue": true,
      "deprecation": {
        "reason": "Liquibase has its own check that checks if the change log location exists making this property redundant.",
        "level": "error"
      }
    },
    {
      "name": "liquibase.contexts",
      "type": "java.lang.String",
      "description": "Comma-separated list of runtime contexts to use.",
      "deprecation": {
        "replacement": "spring.liquibase.contexts",
        "level": "error"
      }
    },
    {
      "name": "liquibase.default-schema",
      "type": "java.lang.String",
      "description": "Default database schema.",
      "deprecation": {
        "replacement": "spring.liquibase.default-schema",
        "level": "error"
      }
    },
    {
<<<<<<< HEAD
      "name": "server.ssl.ciphers",
      "description": "Supported SSL ciphers."
    },
    {
      "name": "server.ssl.client-auth",
      "description": "Client authentication mode. Requires a trust store."
    },
    {
      "name": "server.ssl.enabled",
      "description": "Whether to enable SSL support.",
      "defaultValue": true
    },
    {
      "name": "server.ssl.enabled-protocols",
      "description": "Enabled SSL protocols."
    },
    {
      "name": "server.ssl.key-alias",
      "description": "Alias that identifies the key in the key store."
    },
    {
      "name": "server.ssl.key-password",
      "description": "Password used to access the key in the key store."
    },
    {
      "name": "server.ssl.key-store",
      "description": "Path to the key store that holds the SSL certificate (typically a jks file)."
    },
    {
      "name": "server.ssl.key-store-password",
      "description": "Password used to access the key store."
    },
    {
      "name": "server.ssl.key-store-provider",
      "description": "Provider for the key store."
    },
    {
      "name": "server.ssl.key-store-type",
      "description": "Type of the key store."
    },
    {
      "name": "server.ssl.protocol",
      "description": "SSL protocol to use.",
      "defaultValue":  "TLS"
    },
    {
      "name": "server.ssl.trust-store",
      "description": "Trust store that holds SSL certificates."
    },
    {
      "name": "server.ssl.trust-store-password",
      "description": "Password used to access the trust store."
    },
    {
      "name": "server.ssl.trust-store-provider",
      "description": "Provider for the trust store."
    },
    {
      "name": "server.ssl.trust-store-type",
      "description": "Type of the trust store."
    },
    {
      "name": "server.tomcat.max-http-post-size",
      "type": "org.springframework.util.unit.DataSize",
      "deprecation": {
        "replacement": "server.tomcat.max-http-form-post-size",
        "level": "error"
      }
    },
    {
      "name": "server.use-forward-headers",
      "type": "java.lang.Boolean",
      "deprecation": {
        "reason": "Replaced to support additional strategies.",
        "replacement": "server.forward-headers-strategy",
        "level": "error"
      }
    },
    {
      "name": "spring.aop.auto",
=======
      "name": "liquibase.drop-first",
>>>>>>> 31195273
      "type": "java.lang.Boolean",
      "description": "Drop the database schema first.",
      "defaultValue": false,
      "deprecation": {
        "replacement": "spring.liquibase.drop-first",
        "level": "error"
      }
    },
    {
      "name": "liquibase.enabled",
      "type": "java.lang.Boolean",
      "description": "Whether to enable liquibase support.",
      "defaultValue": true,
      "deprecation": {
        "replacement": "spring.liquibase.enabled",
        "level": "error"
      }
    },
    {
      "name": "liquibase.labels",
      "type": "java.lang.String",
      "description": "Comma-separated list of runtime labels to use.",
      "deprecation": {
        "replacement": "spring.liquibase.labels",
        "level": "error"
      }
    },
    {
      "name": "liquibase.parameters",
      "type": "java.util.Map<java.lang.String,java.lang.String>",
      "description": "Change log parameters.",
      "deprecation": {
        "replacement": "spring.liquibase.parameters",
        "level": "error"
      }
    },
    {
      "name": "liquibase.password",
      "type": "java.lang.String",
      "description": "Login password of the database to migrate.",
      "deprecation": {
        "replacement": "spring.liquibase.password",
        "level": "error"
      }
    },
    {
      "name": "liquibase.rollback-file",
      "type": "java.io.File",
      "description": "File to which rollback SQL will be written when an update is performed.",
      "deprecation": {
        "replacement": "spring.liquibase.rollback-file",
        "level": "error"
      }
    },
    {
      "name": "liquibase.url",
      "type": "java.lang.String",
      "description": "JDBC url of the database to migrate. If not set, the primary configured data source\n is used.",
      "deprecation": {
        "replacement": "spring.liquibase.url",
        "level": "error"
      }
    },
    {
      "name": "liquibase.user",
      "type": "java.lang.String",
      "description": "Login user of the database to migrate.",
      "deprecation": {
        "replacement": "spring.liquibase.user",
        "level": "error"
      }
    },
    {
      "name": "security.basic.authorize-mode",
      "description": "Security authorize mode to apply.",
      "defaultValue": "role",
      "deprecation": {
        "reason": "The security auto-configuration is no longer customizable. Provide your own WebSecurityConfigurer bean instead.",
        "level": "error"
      }
    },
    {
      "name": "security.basic.enabled",
      "type": "java.lang.Boolean",
      "description": "Whether to enable basic authentication.",
      "defaultValue": true,
      "deprecation": {
        "reason": "The security auto-configuration is no longer customizable. Provide your own WebSecurityConfigurer bean instead.",
        "level": "error"
      }
    },
    {
      "name": "security.basic.path",
      "type": "java.lang.String[]",
      "description": "Comma-separated list of paths to secure.",
      "defaultValue": [
<<<<<<< HEAD
        "127.0.0.1:9042"
      ]
    },
    {
      "name": "spring.data.cassandra.compression",
      "defaultValue": "none"
    },
    {
      "name": "spring.data.cassandra.pool.max-queue-size",
      "type": "java.lang.Integer",
      "deprecation": {
        "replacement": "spring.data.cassandra.throttler.max-queue-size",
        "level": "error"
      }
    },
    {
      "name": "spring.data.cassandra.repositories.type",
      "type": "org.springframework.boot.autoconfigure.data.RepositoryType",
      "description": "Type of Cassandra repositories to enable.",
      "defaultValue": "auto"
=======
        "/**"
      ],
      "deprecation": {
        "reason": "The security auto-configuration is no longer customizable. Provide your own WebSecurityConfigurer bean instead.",
        "level": "error"
      }
    },
    {
      "name": "security.basic.realm",
      "type": "java.lang.String",
      "description": "HTTP basic realm name.",
      "defaultValue": "Spring",
      "deprecation": {
        "reason": "The security auto-configuration is no longer customizable. Provide your own WebSecurityConfigurer bean instead.",
        "level": "error"
      }
>>>>>>> 31195273
    },
    {
      "name": "security.enable-csrf",
      "type": "java.lang.Boolean",
      "description": "Whether to enable Cross Site Request Forgery support.",
      "defaultValue": false,
      "deprecation": {
        "reason": "The security auto-configuration is no longer customizable. Provide your own WebSecurityConfigurer bean instead.",
        "level": "error"
      }
    },
    {
<<<<<<< HEAD
      "name": "spring.data.cassandra.throttler.type",
      "defaultValue": "none"
=======
      "name": "security.filter-dispatcher-types",
      "type": "java.util.Set<java.lang.String>",
      "description": "Security filter chain dispatcher types.",
      "deprecation": {
        "replacement": "spring.security.filter.dispatcher-types",
        "level": "error"
      }
>>>>>>> 31195273
    },
    {
      "name": "security.filter-order",
      "type": "java.lang.Integer",
      "description": "Security filter chain order.",
      "defaultValue": 0,
      "deprecation": {
        "replacement": "spring.security.filter.order",
        "level": "error"
      }
    },
    {
      "name": "security.headers.cache",
      "type": "java.lang.Boolean",
      "description": "Whether to enable cache control HTTP headers.",
      "defaultValue": true,
      "deprecation": {
        "reason": "The security auto-configuration is no longer customizable. Provide your own WebSecurityConfigurer bean instead.",
        "level": "error"
      }
    },
    {
<<<<<<< HEAD
      "name": "spring.data.elasticsearch.repositories.enabled",
=======
      "name": "security.headers.content-security-policy",
      "type": "java.lang.String",
      "description": "Value for content security policy header.",
      "deprecation": {
        "reason": "The security auto-configuration is no longer customizable. Provide your own WebSecurityConfigurer bean instead.",
        "level": "error"
      }
    },
    {
      "name": "security.headers.content-security-policy-mode",
      "description": "Content security policy mode.",
      "defaultValue": "default",
      "deprecation": {
        "reason": "The security auto-configuration is no longer customizable. Provide your own WebSecurityConfigurer bean instead.",
        "level": "error"
      }
    },
    {
      "name": "security.headers.content-type",
      "type": "java.lang.Boolean",
      "description": "Whether to enable \"X-Content-Type-Options\" header.",
      "defaultValue": true,
      "deprecation": {
        "reason": "The security auto-configuration is no longer customizable. Provide your own WebSecurityConfigurer bean instead.",
        "level": "error"
      }
    },
    {
      "name": "security.headers.frame",
>>>>>>> 31195273
      "type": "java.lang.Boolean",
      "description": "Whether to enable \"X-Frame-Options\" header.",
      "defaultValue": true,
      "deprecation": {
        "reason": "The security auto-configuration is no longer customizable. Provide your own WebSecurityConfigurer bean instead.",
        "level": "error"
      }
    },
    {
<<<<<<< HEAD
      "name": "spring.data.mongodb.uri",
      "defaultValue": "mongodb://localhost/test"
    },
    {
      "name": "spring.data.mongodb.uuid-representation",
      "defaultValue": "java-legacy"
    },
    {
      "name": "spring.data.neo4j.auto-index",
      "defaultValue": "none"
    },
    {
      "name": "spring.data.neo4j.open-in-view",
      "type": "java.lang.Boolean",
      "description": "Register OpenSessionInViewInterceptor that binds a Neo4j Session to the thread for the entire processing of the request.",
      "defaultValue": false
    },
    {
      "name": "spring.data.neo4j.repositories.enabled",
      "type": "java.lang.Boolean",
      "description": "Whether to enable Neo4j repositories.",
      "defaultValue": true
    },
    {
      "name": "spring.data.r2dbc.repositories.enabled",
      "type": "java.lang.Boolean",
      "description": "Whether to enable R2DBC repositories.",
      "defaultValue": true
    },
    {
      "name": "spring.data.redis.repositories.enabled",
      "type": "java.lang.Boolean",
      "description": "Whether to enable Redis repositories.",
      "defaultValue": true
    },
    {
      "name": "spring.data.rest.detection-strategy",
      "defaultValue": "default"
=======
      "name": "security.headers.hsts",
      "description": "HTTP Strict Transport Security (HSTS) mode (none, domain, all).",
      "defaultValue": "all",
      "deprecation": {
        "reason": "The security auto-configuration is no longer customizable. Provide your own WebSecurityConfigurer bean instead.",
        "level": "error"
      }
>>>>>>> 31195273
    },
    {
      "name": "security.headers.xss",
      "type": "java.lang.Boolean",
<<<<<<< HEAD
      "description": "Whether to enable Solr repositories.",
      "defaultValue": true
    },
    {
      "name": "spring.elasticsearch.rest.uris",
      "defaultValue": [
        "http://localhost:9200"
      ]
    },
    {
      "name": "spring.info.build.location",
      "defaultValue": "classpath:META-INF/build-info.properties"
    },
    {
      "name": "spring.info.git.location",
      "defaultValue": "classpath:git.properties"
    },
    {
      "name": "spring.flyway.locations",
      "sourceType": "org.springframework.boot.autoconfigure.flyway.FlywayProperties",
      "defaultValue": [
        "classpath:db/migration"
      ]
    },
    {
      "name": "spring.flyway.sql-migration-suffixes",
      "sourceType": "org.springframework.boot.autoconfigure.flyway.FlywayProperties",
      "defaultValue": [
        ".sql"
      ]
    },
    {
      "name": "spring.freemarker.prefix",
      "defaultValue": ""
    },
    {
      "name": "spring.freemarker.suffix",
      "defaultValue": ".ftlh"
    },
    {
      "name": "spring.groovy.template.prefix",
      "defaultValue": ""
    },
    {
      "name": "spring.groovy.template.suffix",
      "defaultValue": ".tpl"
    },
    {
      "name": "server.servlet.encoding.enabled",
      "type": "java.lang.Boolean",
      "description": "Whether to enable http encoding support.",
      "defaultValue": true
    },
    {
      "name": "spring.http.encoding.enabled",
      "type": "java.lang.Boolean",
      "description": "Whether to enable http encoding support.",
      "defaultValue": true,
      "deprecation" : {
        "replacement" : "server.servlet.encoding.enabled",
        "level" : "error"
      }
    },
    {
      "name" : "spring.http.encoding.charset",
      "type": "java.nio.charset.Charset",
      "description" : "Charset of HTTP requests and responses. Added to the Content-Type header if not set explicitly.",
      "deprecation" : {
        "replacement" : "server.servlet.encoding.charset",
        "level" : "error"
      }
    },
    {
      "name": "spring.http.encoding.force",
      "type": "java.lang.Boolean",
      "description": "Whether to force the encoding to the configured charset on HTTP requests and responses.",
      "defaultValue": false,
      "deprecation" : {
        "replacement" : "server.servlet.encoding.force",
        "level" : "error"
      }
    },
    {
      "name": "spring.http.encoding.force-request",
      "type": "java.lang.Boolean",
      "description": "Whether to force the encoding to the configured charset on HTTP requests. Defaults to true when force has not been specified.",
      "defaultValue": true,
      "deprecation" : {
        "replacement" : "server.servlet.encoding.force-request",
        "level" : "error"
      }
    },
    {
      "name": "spring.http.encoding.force-response",
      "type": "java.lang.Boolean",
      "description": "Whether to force the encoding to the configured charset on HTTP responses.",
      "defaultValue": false,
      "deprecation" : {
        "replacement" : "server.servlet.encoding.force-response",
        "level" : "error"
      }
    },

    {
      "name" : "spring.http.encoding.mapping",
      "type" : "java.util.Map<java.util.Locale,java.nio.charset.Charset>",
      "description" : "Locale in which to encode mapping.",
      "deprecation" : {
        "replacement" : "server.servlet.encoding.mapping",
        "level" : "error"
      }
    },
    {
      "name": "spring.http.log-request-details",
      "type": "java.lang.Boolean",
      "description": "Whether logging of (potentially sensitive) request details at DEBUG and TRACE level is allowed.",
      "defaultValue": false,
      "deprecation" : {
        "replacement" : "spring.mvc.log-request-details",
        "level" : "error"
      }
    },
    {
      "name": "spring.mvc.converters.preferred-json-mapper",
      "type": "java.lang.String",
      "description": "Preferred JSON mapper to use for HTTP message conversion. By default, auto-detected according to the environment."
    },
    {
      "name": "spring.http.converters.preferred-json-mapper",
      "type": "java.lang.String",
      "description": "Preferred JSON mapper to use for HTTP message conversion. By default, auto-detected according to the environment.",
      "deprecation" : {
        "replacement" : "spring.mvc.converters.preferred-json-mapper",
        "level" : "error"
      }
    },
    {
      "name": "spring.integration.jdbc.initialize-schema",
      "defaultValue": "embedded"
=======
      "description": "Whether to enable cross site scripting (XSS) protection.",
      "defaultValue": true,
      "deprecation": {
        "reason": "The security auto-configuration is no longer customizable. Provide your own WebSecurityConfigurer bean instead.",
        "level": "error"
      }
    },
    {
      "name": "security.ignored",
      "type": "java.util.List<java.lang.String>",
      "description": "Comma-separated list of paths to exclude from the default secured paths.",
      "deprecation": {
        "reason": "The security auto-configuration is no longer customizable. Provide your own WebSecurityConfigurer bean instead.",
        "level": "error"
      }
    },
    {
      "name": "security.require-ssl",
      "type": "java.lang.Boolean",
      "description": "Whether to enable secure channel for all requests.",
      "defaultValue": false,
      "deprecation": {
        "reason": "The security auto-configuration is no longer customizable. Provide your own WebSecurityConfigurer bean instead.",
        "level": "error"
      }
>>>>>>> 31195273
    },
    {
      "name": "security.sessions",
      "type": "org.springframework.security.config.http.SessionCreationPolicy",
      "description": "Session creation policy (always, never, if_required, stateless).",
      "defaultValue": "stateless",
      "deprecation": {
        "reason": "The security auto-configuration is no longer customizable. Provide your own WebSecurityConfigurer bean instead.",
        "level": "error"
      }
    },
    {
      "name": "security.user.name",
      "type": "java.lang.String",
      "description": "Default user name.",
      "defaultValue": "user",
      "deprecation": {
        "replacement": "spring.security.user.name",
        "level": "error"
      }
    },
    {
      "name": "security.user.password",
      "type": "java.lang.String",
      "description": "Password for the default user name.",
      "deprecation": {
        "replacement": "spring.security.user.password",
        "level": "error"
      }
    },
    {
      "name": "security.user.role",
      "type": "java.util.List<java.lang.String>",
      "description": "Granted roles for the default user name.",
      "deprecation": {
        "replacement": "spring.security.user.roles",
        "level": "error"
      }
    },
    {
      "name": "server.compression.enabled",
      "description": "Whether response compression is enabled.",
      "defaultValue": false
    },
    {
      "name": "server.compression.excluded-user-agents",
      "description": "Comma-separated list of user agents for which responses should not be compressed."
    },
    {
      "name": "server.compression.mime-types",
      "description": "Comma-separated list of MIME types that should be compressed.",
      "defaultValue": [
        "text/html",
        "text/xml",
        "text/plain",
        "text/css",
        "text/javascript",
        "application/javascript",
        "application/json",
        "application/xml"
      ]
    },
    {
      "name": "server.compression.min-response-size",
      "description": "Minimum \"Content-Length\" value that is required for compression to be performed.",
      "defaultValue": "2KB"
    },
    {
      "name": "server.context-parameters",
      "type": "java.util.Map<java.lang.String,java.lang.String>",
      "description": "ServletContext parameters.",
      "deprecation": {
        "replacement": "server.servlet.context-parameters",
        "level": "error"
      }
    },
    {
      "name": "server.context-path",
      "type": "java.lang.String",
      "description": "Context path of the application.",
      "deprecation": {
        "replacement": "server.servlet.context-path",
        "level": "error"
      }
    },
    {
      "name": "server.display-name",
      "type": "java.lang.String",
      "description": "Display name of the application.",
      "defaultValue": "application",
      "deprecation": {
        "replacement": "server.servlet.application-display-name",
        "level": "error"
      }
    },
    {
      "name": "server.error.include-stacktrace",
      "defaultValue": "never"
    },
    {
      "name": "server.http2.enabled",
      "description": "Whether to enable HTTP/2 support, if the current environment supports it.",
      "defaultValue": false
    },
    {
      "name": "server.jetty.accesslog.date-format",
      "deprecation": {
        "replacement": "server.jetty.accesslog.custom-format",
        "level": "error"
      }
    },
    {
      "name": "server.jetty.accesslog.extended-format",
      "deprecation": {
        "replacement": "server.jetty.accesslog.format",
        "level": "error"
      }
    },
    {
      "name": "server.jetty.accesslog.locale",
      "deprecation": {
        "replacement": "server.jetty.accesslog.custom-format",
        "level": "error"
      }
    },
    {
      "name": "server.jetty.accesslog.log-cookies",
      "deprecation": {
        "replacement": "server.jetty.accesslog.custom-format",
        "level": "error"
      }
    },
    {
      "name": "server.jetty.accesslog.log-latency",
      "deprecation": {
        "replacement": "server.jetty.accesslog.custom-format",
        "level": "error"
      }
    },
    {
      "name": "server.jetty.accesslog.log-server",
      "deprecation": {
        "replacement": "server.jetty.accesslog.custom-format",
        "level": "error"
      }
    },
    {
      "name": "server.jetty.accesslog.time-zone",
      "deprecation": {
        "replacement": "server.jetty.accesslog.custom-format",
        "level": "error"
      }
    },
    {
      "name": "server.jsp-servlet.class-name",
      "type": "java.lang.String",
      "deprecation": {
        "replacement": "server.servlet.jsp.class-name",
        "level": "error"
      }
    },
    {
      "name": "server.jsp-servlet.init-parameters",
      "type": "java.util.Map<java.lang.String,java.lang.String>",
      "deprecation": {
        "replacement": "server.servlet.jsp.init-parameters",
        "level": "error"
      }
    },
    {
      "name": "server.jsp-servlet.registered",
      "type": "java.lang.Boolean",
      "deprecation": {
        "replacement": "server.servlet.jsp.registered",
        "level": "error"
      }
    },
    {
      "name": "server.max-http-post-size",
      "type": "java.lang.Integer",
      "description": "Maximum size in bytes of the HTTP post content.",
      "defaultValue": 0,
      "deprecation": {
        "reason": "Use dedicated property for each container.",
        "level": "error"
      }
    },
    {
      "name": "server.port",
      "defaultValue": 8080
    },
    {
      "name": "server.servlet-path",
      "type": "java.lang.String",
      "description": "Path of the main dispatcher servlet.",
      "defaultValue": "/",
      "deprecation": {
        "replacement": "spring.mvc.servlet.path",
        "level": "error"
      }
    },
    {
<<<<<<< HEAD
      "name": "spring.r2dbc.pool.enabled",
      "type": "java.lang.Boolean",
      "description": "Whether pooling is enabled. Enabled automatically if \"r2dbc-pool\" is on the classpath."
    },
    {
      "name": "spring.rabbitmq.cache.connection.mode",
      "defaultValue": "channel"
=======
      "name": "server.servlet.jsp.class-name",
      "description": "Class name of the servlet to use for JSPs. If registered is true and this class\n\t * is on the classpath then it will be registered.",
      "defaultValue": "org.apache.jasper.servlet.JspServlet"
>>>>>>> 31195273
    },
    {
      "name": "server.servlet.jsp.init-parameters",
      "description": "Init parameters used to configure the JSP servlet."
    },
    {
      "name": "server.servlet.jsp.registered",
      "description": "Whether the JSP servlet is registered.",
      "defaultValue": true
    },
    {
      "name": "server.servlet.path",
      "type": "java.lang.String",
      "description": "Path of the main dispatcher servlet.",
      "defaultValue": "/",
      "deprecation": {
        "replacement": "spring.mvc.servlet.path",
        "level": "error"
      }
    },
    {
      "name": "server.servlet.session.cookie.comment",
      "description": "Comment for the session cookie."
    },
    {
      "name": "server.servlet.session.cookie.domain",
      "description": " Domain for the session cookie."
    },
    {
      "name": "server.servlet.session.cookie.http-only",
      "description": "Whether to use \"HttpOnly\" cookies for session cookies."
    },
    {
      "name": "server.servlet.session.cookie.max-age",
      "description": "Maximum age of the session cookie. If a duration suffix is not specified, seconds will be used."
    },
    {
      "name": "server.servlet.session.cookie.name",
      "description": "Session cookie name."
    },
    {
      "name": "server.servlet.session.cookie.path",
      "description": "Path of the session cookie."
    },
    {
      "name": "server.servlet.session.cookie.secure",
      "description": "Whether to always mark the session cookie as secure."
    },
    {
      "name": "server.servlet.session.persistent",
      "description": "Whether to persist session data between restarts.",
      "defaultValue": false
    },
    {
      "name": "server.servlet.session.store-dir",
      "description": "Directory used to store session data."
    },
    {
      "name": "server.servlet.session.timeout",
      "description": "Session timeout. If a duration suffix is not specified, seconds will be used.",
      "defaultValue": "30m"
    },
    {
      "name": "server.servlet.session.tracking-modes",
      "description": "Session tracking modes."
    },
    {
      "name": "server.session.cookie.comment",
      "type": "java.lang.String",
      "description": "Comment for the session cookie.",
      "deprecation": {
        "replacement": "server.servlet.session.cookie.comment",
        "level": "error"
      }
    },
    {
      "name": "server.session.cookie.domain",
      "type": "java.lang.String",
      "description": "Domain for the session cookie.",
      "deprecation": {
        "replacement": "server.servlet.session.cookie.domain",
        "level": "error"
      }
    },
    {
      "name": "server.session.cookie.http-only",
      "type": "java.lang.Boolean",
      "description": "\"HttpOnly\" flag for the session cookie.",
      "deprecation": {
        "replacement": "server.servlet.session.cookie.http-only",
        "level": "error"
      }
    },
    {
      "name": "server.session.cookie.max-age",
      "type": "java.time.Duration",
      "description": "Maximum age of the session cookie.",
      "deprecation": {
        "replacement": "server.servlet.session.cookie.max-age",
        "level": "error"
      }
    },
    {
      "name": "server.session.cookie.name",
      "type": "java.lang.String",
      "description": "Session cookie name.",
      "deprecation": {
        "replacement": "server.servlet.session.cookie.name",
        "level": "error"
      }
    },
    {
      "name": "server.session.cookie.path",
      "type": "java.lang.String",
      "description": "Path of the session cookie.",
      "deprecation": {
        "replacement": "server.servlet.session.cookie.path",
        "level": "error"
      }
    },
    {
      "name": "server.session.cookie.secure",
      "type": "java.lang.Boolean",
      "description": "\"Secure\" flag for the session cookie.",
      "deprecation": {
        "replacement": "server.servlet.session.cookie.secure",
        "level": "error"
      }
    },
    {
      "name": "server.session.persistent",
      "type": "java.lang.Boolean",
      "description": "Whether to persist session data between restarts.",
      "defaultValue": false,
      "deprecation": {
        "replacement": "server.servlet.session.persistent",
        "level": "error"
      }
    },
    {
      "name": "server.session.store-dir",
      "type": "java.io.File",
      "description": "Directory used to store session data.",
      "deprecation": {
        "replacement": "server.servlet.session.store-dir",
        "level": "error"
      }
    },
    {
      "name": "server.session.timeout",
      "type": "java.time.Duration",
      "description": "Session timeout. If a duration suffix is not specified, seconds will be used.",
      "deprecation": {
        "replacement": "server.servlet.session.timeout",
        "level": "error"
      }
    },
    {
      "name": "server.session.tracking-modes",
      "type": "java.util.Set<org.springframework.boot.web.servlet.server.Session.SessionTrackingMode>",
      "description": "Session tracking modes (one or more of the following: \"cookie\", \"url\", \"ssl\").",
      "deprecation": {
        "replacement": "server.servlet.session.tracking-modes",
        "level": "error"
      }
    },
    {
      "name": "server.ssl.ciphers",
      "description": "Supported SSL ciphers."
    },
    {
      "name": "server.ssl.client-auth",
      "description": "Client authentication mode. Requires a trust store."
    },
    {
      "name": "server.ssl.enabled",
      "description": "Whether to enable SSL support.",
      "defaultValue": true
    },
    {
      "name": "server.ssl.enabled-protocols",
      "description": "Enabled SSL protocols."
    },
    {
      "name": "server.ssl.key-alias",
      "description": "Alias that identifies the key in the key store."
    },
    {
      "name": "server.ssl.key-password",
      "description": "Password used to access the key in the key store."
    },
    {
      "name": "server.ssl.key-store",
      "description": "Path to the key store that holds the SSL certificate (typically a jks file)."
    },
    {
      "name": "server.ssl.key-store-password",
      "description": "Password used to access the key store."
    },
    {
      "name": "server.ssl.key-store-provider",
      "description": "Provider for the key store."
    },
    {
      "name": "server.ssl.key-store-type",
      "description": "Type of the key store."
    },
    {
      "name": "server.ssl.protocol",
      "description": "SSL protocol to use.",
      "defaultValue": "TLS"
    },
    {
      "name": "server.ssl.trust-store",
      "description": "Trust store that holds SSL certificates."
    },
    {
      "name": "server.ssl.trust-store-password",
      "description": "Password used to access the trust store."
    },
    {
      "name": "server.ssl.trust-store-provider",
      "description": "Provider for the trust store."
    },
    {
      "name": "server.ssl.trust-store-type",
      "description": "Type of the trust store."
    },
    {
      "name": "server.undertow.buffers-per-region",
      "type": "java.lang.Integer",
      "description": "Number of buffer per region.",
      "deprecation": {
        "level": "error"
      }
    },
    {
      "name": "spring.activemq.pool.create-connection-on-startup",
      "type": "java.lang.Boolean",
      "description": "Whether to create a connection on startup. Can be used to warm up the pool on startup.",
      "defaultValue": true,
      "deprecation": {
        "level": "error"
      }
    },
    {
      "name": "spring.activemq.pool.expiry-timeout",
      "type": "java.time.Duration",
      "description": "Connection expiration timeout.",
      "defaultValue": "0ms",
      "deprecation": {
        "level": "error"
      }
    },
    {
      "name": "spring.activemq.pool.maximum-active-session-per-connection",
      "deprecation": {
        "replacement": "spring.activemq.pool.max-sessions-per-connection"
      }
    },
    {
      "name": "spring.activemq.pool.reconnect-on-exception",
      "type": "java.lang.Boolean",
      "description": "Reset the connection when a \"JMSException\" occurs.",
      "defaultValue": true,
      "deprecation": {
        "level": "error"
      }
    },
    {
      "name": "spring.aop.auto",
      "type": "java.lang.Boolean",
      "description": "Add @EnableAspectJAutoProxy.",
      "defaultValue": true
    },
    {
      "name": "spring.aop.proxy-target-class",
      "type": "java.lang.Boolean",
      "description": "Whether subclass-based (CGLIB) proxies are to be created (true), as opposed to standard Java interface-based proxies (false).",
      "defaultValue": true
    },
    {
      "name": "spring.application.admin.enabled",
      "type": "java.lang.Boolean",
      "description": "Whether to enable admin features for the application.",
      "defaultValue": false
    },
    {
      "name": "spring.application.admin.jmx-name",
      "type": "java.lang.String",
      "description": "JMX name of the application admin MBean.",
      "defaultValue": "org.springframework.boot:type=Admin,name=SpringApplication"
    },
    {
      "name": "spring.artemis.pool.maximum-active-session-per-connection",
      "deprecation": {
        "replacement": "spring.artemis.pool.max-sessions-per-connection"
      }
    },
    {
      "name": "spring.autoconfigure.exclude",
      "type": "java.util.List<java.lang.Class>",
      "description": "Auto-configuration classes to exclude."
    },
    {
      "name": "spring.batch.initialize-schema",
      "defaultValue": "embedded"
    },
    {
      "name": "spring.batch.initializer.enabled",
      "type": "java.lang.Boolean",
      "description": "Create the required batch tables on startup if necessary. Enabled automatically\n if no custom table prefix is set or if a custom schema is configured.",
      "deprecation": {
        "replacement": "spring.batch.initialize-schema",
        "level": "error"
      }
    },
    {
      "name": "spring.batch.job.enabled",
      "type": "java.lang.Boolean",
      "description": "Execute all Spring Batch jobs in the context on startup.",
      "defaultValue": true
    },
    {
      "name": "spring.couchbase.env.endpoints.query",
      "type": "java.lang.Integer",
      "description": "Number of sockets per node against the query (N1QL) service.",
      "deprecation": {
        "level": "error"
      }
    },
    {
      "name": "spring.couchbase.env.endpoints.view",
      "type": "java.lang.Integer",
      "description": "Number of sockets per node against the view service.",
      "deprecation": {
        "level": "error"
      }
    },
    {
      "name": "spring.dao.exceptiontranslation.enabled",
      "type": "java.lang.Boolean",
      "description": "Whether to enable the PersistenceExceptionTranslationPostProcessor.",
      "defaultValue": true
    },
    {
      "name": "spring.data.cassandra.compression",
      "defaultValue": "none"
    },
    {
      "name": "spring.data.cassandra.connect-timeout-millis",
      "type": "java.lang.Integer",
      "description": "Socket option: connection time out.",
      "deprecation": {
        "replacement": "spring.data.cassandra.connect-timeout",
        "level": "error"
      }
    },
    {
      "name": "spring.data.cassandra.contact-points",
      "defaultValue": [
        "localhost"
      ]
    },
    {
      "name": "spring.data.cassandra.read-timeout-millis",
      "type": "java.lang.Integer",
      "description": "Socket option: read time out.",
      "deprecation": {
        "replacement": "spring.data.cassandra.read-timeout",
        "level": "error"
      }
    },
    {
      "name": "spring.data.cassandra.repositories.enabled",
      "type": "java.lang.Boolean",
      "description": "Whether to enable Cassandra repositories.",
      "defaultValue": true,
      "deprecation": {
        "replacement": "spring.data.cassandra.repositories.type",
        "level": "error"
      }
    },
    {
      "name": "spring.data.cassandra.repositories.type",
      "type": "org.springframework.boot.autoconfigure.data.RepositoryType",
      "description": "Type of Cassandra repositories to enable.",
      "defaultValue": "auto"
    },
    {
      "name": "spring.data.couchbase.consistency",
      "defaultValue": "read-your-own-writes"
    },
    {
      "name": "spring.data.couchbase.repositories.enabled",
      "type": "java.lang.Boolean",
      "description": "Whether to enable Couchbase repositories.",
      "defaultValue": true,
      "deprecation": {
        "replacement": "spring.data.couchbase.repositories.type",
        "level": "error"
      }
    },
    {
      "name": "spring.data.couchbase.repositories.type",
      "type": "org.springframework.boot.autoconfigure.data.RepositoryType",
      "description": "Type of Couchbase repositories to enable.",
      "defaultValue": "auto"
    },
    {
      "name": "spring.data.elasticsearch.cluster-name",
      "type": "java.lang.String",
      "description": "Elasticsearch cluster name.",
      "deprecation": {
        "reason": "The transport client support is deprecated. Use other supported clients instead."
      }
    },
    {
      "name": "spring.data.elasticsearch.cluster-nodes",
      "type": "java.lang.String",
      "description": "Comma-separated list of cluster node addresses.",
      "deprecation": {
        "reason": "The transport client support is deprecated. Use other supported clients instead."
      }
    },
    {
      "name": "spring.data.elasticsearch.properties",
      "type": "java.util.Map<java.lang.String,java.lang.String>",
      "description": "Additional properties used to configure the client.",
      "deprecation": {
        "reason": "The transport client support is deprecated. Use other supported clients instead."
      }
    },
    {
      "name": "spring.data.elasticsearch.repositories.enabled",
      "type": "java.lang.Boolean",
      "description": "Whether to enable Elasticsearch repositories.",
      "defaultValue": true
    },
    {
      "name": "spring.data.jdbc.repositories.enabled",
      "type": "java.lang.Boolean",
      "description": "Whether to enable JDBC repositories.",
      "defaultValue": true
    },
    {
      "name": "spring.data.jpa.repositories.bootstrap-mode",
      "type": "org.springframework.data.repository.config.BootstrapMode",
      "description": "Bootstrap mode for JPA repositories.",
      "defaultValue": "default"
    },
    {
      "name": "spring.data.jpa.repositories.enabled",
      "type": "java.lang.Boolean",
      "description": "Whether to enable JPA repositories.",
      "defaultValue": true
    },
    {
      "name": "spring.data.ldap.repositories.enabled",
      "type": "java.lang.Boolean",
      "description": "Whether to enable LDAP repositories.",
      "defaultValue": true
    },
    {
      "name": "spring.data.mongodb.repositories.enabled",
      "type": "java.lang.Boolean",
      "description": "Whether to enable Mongo repositories.",
      "defaultValue": true,
      "deprecation": {
        "replacement": "spring.data.mongodb.repositories.type",
        "level": "error"
      }
    },
    {
      "name": "spring.data.mongodb.repositories.type",
      "type": "org.springframework.boot.autoconfigure.data.RepositoryType",
      "description": "Type of Mongo repositories to enable.",
      "defaultValue": "auto"
    },
    {
      "name": "spring.data.mongodb.uri",
      "defaultValue": "mongodb://localhost/test"
    },
    {
      "name": "spring.data.neo4j.auto-index",
      "defaultValue": "none"
    },
    {
      "name": "spring.data.neo4j.compiler",
      "type": "java.lang.String",
      "description": "Compiler to use.",
      "deprecation": {
        "reason": "Not supported anymore as of Neo4j 3.",
        "level": "error"
      }
    },
    {
      "name": "spring.data.neo4j.open-in-view",
      "defaultValue": true
    },
    {
      "name": "spring.data.neo4j.repositories.enabled",
      "type": "java.lang.Boolean",
      "description": "Whether to enable Neo4j repositories.",
      "defaultValue": true
    },
    {
      "name": "spring.data.redis.repositories.enabled",
      "type": "java.lang.Boolean",
      "description": "Whether to enable Redis repositories.",
      "defaultValue": true
    },
    {
      "name": "spring.data.rest.detection-strategy",
      "defaultValue": "default"
    },
    {
      "name": "spring.data.solr.repositories.enabled",
      "type": "java.lang.Boolean",
      "description": "Whether to enable Solr repositories.",
      "defaultValue": true
    },
    {
      "name": "spring.datasource.initialization-mode",
      "defaultValue": "embedded"
    },
    {
      "name": "spring.datasource.initialize",
      "defaultValue": true,
      "deprecation": {
        "replacement": "spring.datasource.initialization-mode",
        "level": "error"
      }
    },
    {
      "name": "spring.datasource.jmx-enabled",
      "type": "java.lang.Boolean",
      "description": "Whether to enable JMX support (if provided by the underlying pool).",
      "defaultValue": false,
      "deprecation": {
        "level": "error",
        "replacement": "spring.datasource.tomcat.jmx-enabled"
      }
    },
    {
      "name": "spring.elasticsearch.jest.uris",
      "defaultValue": [
        "http://localhost:9200"
      ],
      "deprecation": {
        "reason": "The Jest client support is deprecated. Use other supported clients instead."
      }
    },
    {
      "name": "spring.elasticsearch.rest.uris",
      "defaultValue": [
        "http://localhost:9200"
      ]
    },
    {
      "name": "spring.flyway.dry-run-output",
      "type": "java.io.OutputStream",
      "deprecation": {
        "level": "error",
        "reason": "Flyway pro edition only."
      }
    },
    {
      "name": "spring.flyway.error-handlers",
      "type": "org.flywaydb.core.api.errorhandler.ErrorHandler[]",
      "deprecation": {
        "level": "error",
        "reason": "Flyway pro edition only."
      }
    },
    {
      "name": "spring.flyway.locations",
      "sourceType": "org.springframework.boot.autoconfigure.flyway.FlywayProperties",
      "defaultValue": [
        "classpath:db/migration"
      ]
    },
    {
      "name": "spring.flyway.sql-migration-suffix",
      "type": "java.lang.String",
      "deprecation": {
        "replacement": "spring.flyway.sql-migration-suffixes",
        "level": "error"
      }
    },
    {
      "name": "spring.flyway.sql-migration-suffixes",
      "sourceType": "org.springframework.boot.autoconfigure.flyway.FlywayProperties",
      "defaultValue": [
        ".sql"
      ]
    },
    {
      "name": "spring.flyway.undo-sql-migration-prefix",
      "type": "java.lang.String",
      "deprecation": {
        "level": "error",
        "reason": "Flyway pro edition only."
      }
    },
    {
      "name": "spring.freemarker.prefix",
      "defaultValue": ""
    },
    {
      "name": "spring.freemarker.suffix",
      "defaultValue": ".ftlh"
    },
    {
      "name": "spring.git.properties",
      "type": "java.lang.String",
      "description": "Resource reference to a generated git info properties file.",
      "deprecation": {
        "replacement": "spring.info.git.location",
        "level": "error"
      }
    },
    {
      "name": "spring.groovy.template.prefix",
      "defaultValue": ""
    },
    {
      "name": "spring.groovy.template.suffix",
      "defaultValue": ".tpl"
    },
    {
      "name": "spring.http.converters.preferred-json-mapper",
      "type": "java.lang.String",
      "description": "Preferred JSON mapper to use for HTTP message conversion. By default, auto-detected according to the environment."
    },
    {
      "name": "spring.http.encoding.enabled",
      "type": "java.lang.Boolean",
      "description": "Whether to enable http encoding support.",
      "defaultValue": true
    },
    {
      "name": "spring.http.multipart.enabled",
      "type": "java.lang.Boolean",
      "description": "Whether to enable support of multipart uploads.",
      "defaultValue": true,
      "deprecation": {
        "replacement": "spring.servlet.multipart.enabled",
        "level": "error"
      }
    },
    {
      "name": "spring.http.multipart.file-size-threshold",
      "type": "java.lang.String",
      "description": "Threshold after which files will be written to disk. Values can use the suffixes\n \"MB\" or \"KB\" to indicate megabytes or kilobytes respectively.",
      "defaultValue": "0",
      "deprecation": {
        "replacement": "spring.servlet.multipart.file-size-threshold",
        "level": "error"
      }
    },
    {
      "name": "spring.http.multipart.location",
      "type": "java.lang.String",
      "description": "Intermediate location of uploaded files.",
      "deprecation": {
        "replacement": "spring.servlet.multipart.location",
        "level": "error"
      }
    },
    {
      "name": "spring.http.multipart.max-file-size",
      "type": "java.lang.String",
      "description": "Max file size. Values can use the suffixes \"MB\" or \"KB\" to indicate megabytes or\n kilobytes respectively.",
      "defaultValue": "1MB",
      "deprecation": {
        "replacement": "spring.servlet.multipart.max-file-size",
        "level": "error"
      }
    },
    {
      "name": "spring.http.multipart.max-request-size",
      "type": "java.lang.String",
      "description": "Max request size. Values can use the suffixes \"MB\" or \"KB\" to indicate megabytes or\n kilobytes respectively.",
      "defaultValue": "10MB",
      "deprecation": {
        "replacement": "spring.servlet.multipart.max-request-size",
        "level": "error"
      }
    },
    {
      "name": "spring.http.multipart.resolve-lazily",
      "type": "java.lang.Boolean",
      "description": "Whether to resolve the multipart request lazily at the time of file or parameter\n access.",
      "defaultValue": false,
      "deprecation": {
        "replacement": "spring.servlet.multipart.resolve-lazily",
        "level": "error"
      }
    },
    {
      "name": "spring.info.build.location",
      "defaultValue": "classpath:META-INF/build-info.properties"
    },
    {
      "name": "spring.info.git.location",
      "defaultValue": "classpath:git.properties"
    },
    {
      "name": "spring.integration.jdbc.initialize-schema",
      "defaultValue": "embedded"
    },
    {
      "name": "spring.jersey.type",
      "defaultValue": "servlet"
    },
    {
      "name": "spring.jmx.default-domain",
      "type": "java.lang.String",
      "description": "JMX domain name."
    },
    {
      "name": "spring.jmx.enabled",
      "type": "java.lang.Boolean",
      "description": "Expose management beans to the JMX domain.",
      "defaultValue": false
    },
    {
      "name": "spring.jmx.server",
      "type": "java.lang.String",
      "description": "MBeanServer bean name.",
      "defaultValue": "mbeanServer"
    },
    {
      "name": "spring.jmx.unique-names",
      "type": "java.lang.Boolean",
      "description": "Whether unique runtime object names should be ensured.",
      "defaultValue": false
    },
    {
<<<<<<< HEAD
      "name": "spring.couchbase.bootstrap-hosts",
      "type": "java.util.List<java.lang.String>",
      "description": "Couchbase nodes (host or IP address) to bootstrap from.",
      "deprecation": {
        "replacement": "spring.couchbase.connection-string",
        "level": "error"
      }
    },
    {
      "name": "spring.couchbase.bucket.name",
      "type": "java.lang.String",
      "description": "Name of the bucket to connect to.",
      "deprecation": {
        "reason": "A bucket is no longer auto-configured.",
        "level": "error"
      }
    },
    {
      "name": "spring.couchbase.bucket.password",
      "type": "java.lang.String",
      "description": "Password of the bucket.",
      "deprecation": {
        "reason": "A bucket is no longer auto-configured.",
        "level": "error"
      }
    },
    {
      "name": "spring.couchbase.env.bootstrap.http-direct-port",
      "type": "java.lang.Integer",
      "description": "Port for the HTTP bootstrap.",
      "deprecation": {
        "level": "error"
      }
    },
    {
      "name": "spring.couchbase.env.bootstrap.http-ssl-port",
      "type": "java.lang.Integer",
      "description": "Port for the HTTPS bootstrap.",
      "deprecation": {
        "level": "error"
      }
    },
    {
      "name": "spring.couchbase.env.endpoints.key-value",
      "type": "java.lang.Integer",
      "description": "Number of sockets per node against the key/value service.",
      "deprecation": {
        "level": "error"
      }
    },
    {
      "name": "spring.couchbase.env.endpoints.queryservice.max-endpoints",
      "type": "java.lang.Integer",
      "description": "Maximum number of sockets per node.",
      "deprecation": {
        "replacement": "spring.couchbase.env.io.max-endpoints",
        "level": "error"
      }
    },
    {
      "name": "spring.couchbase.env.endpoints.queryservice.min-endpoints",
      "type": "java.lang.Integer",
      "description": "Minimum number of sockets per node.",
      "deprecation": {
        "replacement": "spring.couchbase.env.io.min-endpoints",
        "level": "error"
      }
    },
    {
      "name": "spring.couchbase.env.endpoints.viewservice.max-endpoints",
      "type": "java.lang.Integer",
      "description": "Maximum number of sockets per node.",
      "deprecation": {
        "replacement": "spring.couchbase.env.io.max-endpoints",
        "level": "error"
      }
    },
    {
      "name": "spring.couchbase.env.endpoints.viewservice.min-endpoints",
      "type": "java.lang.Integer",
      "description": "Minimum number of sockets per node.",
      "deprecation": {
        "replacement": "spring.couchbase.env.io.min-endpoints",
        "level": "error"
      }
    },
    {
      "name": "spring.couchbase.env.timeouts.socket-connect",
      "type": "java.time.Duration",
      "description": "Socket connect connections timeout.",
      "deprecation": {
        "level": "error"
      }
    },
    {
      "name": "spring.couchbase.env.endpoints.query",
      "type": "java.lang.Integer",
      "description": "Number of sockets per node against the query (N1QL) service.",
=======
      "name": "spring.jpa.hibernate.naming.strategy",
      "type": "java.lang.String",
      "description": "Hibernate 4 naming strategy fully qualified name. Not supported with Hibernate\n 5.",
>>>>>>> 31195273
      "deprecation": {
        "reason": "Auto-configuration for Hibernate 4 is no longer provided.",
        "level": "error"
      }
    },
    {
      "name": "spring.jpa.open-in-view",
      "defaultValue": true
    },
    {
      "name": "spring.jta.bitronix.properties.allow-multiple-lrc",
      "description": "Whether to allow multiple LRC resources to be enlisted into the same transaction.",
      "defaultValue": false
    },
    {
<<<<<<< HEAD
      "name": "spring.data.cassandra.jmx-enabled",
      "type": "java.lang.Boolean",
      "description": "Whether to enable JMX reporting. Default to false as Cassandra JMX reporting is not compatible with Dropwizard Metrics.",
      "deprecation": {
        "reason": "Cassandra no longer providers JMX metrics.",
        "level": "error"
      }
    },
    {
      "name": "spring.data.cassandra.pool.pool-timeout",
      "type": "java.time.Duration",
      "description": "Pool timeout when trying to acquire a connection from a host's pool.",
      "deprecation": {
        "reason": "No longer available.",
        "level": "error"
      }
    },
    {
      "name": "spring.data.cassandra.port",
      "type": "java.lang.Integer",
      "description": "Port of the Cassandra server.",
      "deprecation": {
        "reason": "each contact point must be of the form 'host:port'.",
        "level": "error"
      }
    },
    {
      "name": "spring.data.cassandra.read-timeout-millis",
      "type": "java.lang.Integer",
      "description": "Socket option: read time out.",
      "deprecation": {
        "replacement": "spring.data.cassandra.read-timeout",
        "level": "error"
      }
    },
    {
      "name": "spring.data.couchbase.consistency",
      "type": "org.springframework.data.couchbase.core.query.Consistency",
      "deprecation": {
        "level": "error"
      }
    },
    {
      "name": "spring.data.neo4j.compiler",
      "type": "java.lang.String",
      "description": "Compiler to use.",
=======
      "name": "spring.jta.bitronix.properties.asynchronous2-pc",
      "description": "Whether to enable asynchronously execution of two phase commit.",
      "defaultValue": false
    },
    {
      "name": "spring.jta.bitronix.properties.background-recovery-interval",
      "description": "Interval in minutes at which to run the recovery process in the background.",
      "defaultValue": 1,
>>>>>>> 31195273
      "deprecation": {
        "replacement": "spring.jta.bitronix.properties.background-recovery-interval-seconds"
      }
    },
    {
      "name": "spring.jta.bitronix.properties.background-recovery-interval-seconds",
      "description": "Interval in seconds at which to run the recovery process in the background.",
      "defaultValue": 60
    },
    {
      "name": "spring.jta.bitronix.properties.current-node-only-recovery",
      "description": "Whether to recover only the current node. Should be enabled if you run multiple instances of the transaction manager on the same JMS and JDBC resources.",
      "defaultValue": true
    },
    {
      "name": "spring.jta.bitronix.properties.debug-zero-resource-transaction",
      "description": "Whether to log the creation and commit call stacks of transactions executed without a single enlisted resource.",
      "defaultValue": false
    },
    {
      "name": "spring.jta.bitronix.properties.default-transaction-timeout",
      "description": "Default transaction timeout, in seconds.",
      "defaultValue": 60
    },
    {
      "name": "spring.jta.bitronix.properties.disable-jmx",
      "description": "Whether to enable JMX support.",
      "defaultValue": false
    },
    {
      "name": "spring.jta.bitronix.properties.exception-analyzer",
      "description": "Set the fully qualified name of the exception analyzer implementation to use."
    },
    {
      "name": "spring.jta.bitronix.properties.filter-log-status",
      "description": "Whether to enable filtering of logs so that only mandatory logs are written.",
      "defaultValue": false
    },
    {
      "name": "spring.jta.bitronix.properties.force-batching-enabled",
      "description": "Whether disk forces are batched.",
      "defaultValue": true
    },
    {
      "name": "spring.jta.bitronix.properties.forced-write-enabled",
      "description": "Whether logs are forced to disk.",
      "defaultValue": true
    },
    {
      "name": "spring.jta.bitronix.properties.graceful-shutdown-interval",
      "description": "Maximum amount of seconds the TM waits for transactions to get done before aborting them at shutdown time.",
      "defaultValue": 60
    },
    {
      "name": "spring.jta.bitronix.properties.jndi-transaction-synchronization-registry-name",
      "description": "JNDI name of the TransactionSynchronizationRegistry."
    },
    {
      "name": "spring.jta.bitronix.properties.jndi-user-transaction-name",
      "description": "JNDI name of the UserTransaction."
    },
    {
      "name": "spring.jta.bitronix.properties.journal",
      "description": "Name of the journal. Can be 'disk', 'null', or a class name.",
      "defaultValue": "disk"
    },
    {
      "name": "spring.jta.bitronix.properties.log-part1-filename",
      "description": "Name of the first fragment of the journal.",
      "defaultValue": "btm1.tlog"
    },
    {
      "name": "spring.jta.bitronix.properties.log-part2-filename",
      "description": "Name of the second fragment of the journal.",
      "defaultValue": "btm2.tlog"
    },
    {
      "name": "spring.jta.bitronix.properties.max-log-size-in-mb",
      "description": "Maximum size in megabytes of the journal fragments.",
      "defaultValue": 2
    },
    {
      "name": "spring.jta.bitronix.properties.resource-configuration-filename",
      "description": "ResourceLoader configuration file name."
    },
    {
      "name": "spring.jta.bitronix.properties.server-id",
      "description": "ASCII ID that must uniquely identify this TM instance. Defaults to the machine's IP address."
    },
    {
      "name": "spring.jta.bitronix.properties.skip-corrupted-logs",
      "description": "Skip corrupted transactions log entries. Use only at last resort when all you have to recover is a pair of corrupted files.",
      "defaultValue": false
    },
    {
      "name": "spring.jta.bitronix.properties.warn-about-zero-resource-transaction",
      "description": "Whether to log a warning for transactions executed without a single enlisted resource.",
      "defaultValue": true
    },
    {
      "name": "spring.jta.enabled",
      "type": "java.lang.Boolean",
      "description": "Whether to enable JTA support.",
      "defaultValue": true
    },
    {
      "name": "spring.jta.narayana.default-timeout",
      "type": "java.time.Duration",
      "description": "Transaction timeout. If a duration suffix is not specified, seconds will be used.",
      "defaultValue": "60s",
      "deprecation": {
        "level": "error",
        "reason": "Narayana support has moved to third party starter."
      }
    },
    {
      "name": "spring.jta.narayana.expiry-scanners",
      "type": "java.util.List<java.lang.String>",
      "description": "Comma-separated list of expiry scanners.",
      "defaultValue": [
        "com.arjuna.ats.internal.arjuna.recovery.ExpiredTransactionStatusManagerScanner"
      ],
      "deprecation": {
        "level": "error",
        "reason": "Narayana support has moved to third party starter."
      }
    },
    {
      "name": "spring.jta.narayana.log-dir",
      "type": "java.lang.String",
      "description": "Transaction object store directory.",
      "deprecation": {
        "level": "error",
        "reason": "Narayana support has moved to third party starter."
      }
    },
    {
      "name": "spring.jta.narayana.one-phase-commit",
      "type": "java.lang.Boolean",
      "description": "Whether to enable one phase commit optimization.",
      "defaultValue": true,
      "deprecation": {
        "level": "error",
        "reason": "Narayana support has moved to third party starter."
      }
    },
    {
      "name": "spring.jta.narayana.periodic-recovery-period",
      "type": "java.time.Duration",
      "description": "Interval in which periodic recovery scans are performed. If a duration suffix is not specified, seconds will be used.",
      "defaultValue": "120s",
      "deprecation": {
        "level": "error",
        "reason": "Narayana support has moved to third party starter."
      }
    },
    {
      "name": "spring.jta.narayana.recovery-backoff-period",
      "type": "java.time.Duration",
      "description": "Back off period between first and second phases of the recovery scan. If a duration suffix is not specified, seconds will be used.",
      "defaultValue": "10s",
      "deprecation": {
        "level": "error",
        "reason": "Narayana support has moved to third party starter."
      }
    },
    {
      "name": "spring.jta.narayana.recovery-db-pass",
      "type": "java.lang.String",
      "description": "Database password to be used by the recovery manager.",
      "deprecation": {
        "level": "error",
        "reason": "Narayana support has moved to third party starter."
      }
    },
    {
      "name": "spring.jta.narayana.recovery-db-user",
      "type": "java.lang.String",
      "description": "Database username to be used by the recovery manager.",
      "deprecation": {
        "level": "error",
        "reason": "Narayana support has moved to third party starter."
      }
    },
    {
      "name": "spring.jta.narayana.recovery-jms-pass",
      "type": "java.lang.String",
      "description": "JMS password to be used by the recovery manager.",
      "deprecation": {
        "level": "error",
        "reason": "Narayana support has moved to third party starter."
      }
    },
    {
      "name": "spring.jta.narayana.recovery-jms-user",
      "type": "java.lang.String",
      "description": "JMS username to be used by the recovery manager.",
      "deprecation": {
        "level": "error",
        "reason": "Narayana support has moved to third party starter."
      }
    },
    {
      "name": "spring.jta.narayana.recovery-modules",
      "type": "java.util.List<java.lang.String>",
      "description": "Comma-separated list of recovery modules.",
      "deprecation": {
        "level": "error",
        "reason": "Narayana support has moved to third party starter."
      }
    },
    {
      "name": "spring.jta.narayana.transaction-manager-id",
      "type": "java.lang.String",
      "description": "Unique transaction manager id.",
      "defaultValue": "1",
      "deprecation": {
        "level": "error",
        "reason": "Narayana support has moved to third party starter."
      }
    },
    {
      "name": "spring.jta.narayana.xa-resource-orphan-filters",
      "type": "java.util.List<java.lang.String>",
      "description": "Comma-separated list of orphan filters.",
      "deprecation": {
        "level": "error",
        "reason": "Narayana support has moved to third party starter."
      }
    },
    {
      "name": "spring.kafka.admin.ssl.keystore-location",
      "type": "org.springframework.core.io.Resource",
      "description": "Location of the key store file.",
      "deprecation": {
        "replacement": "spring.kafka.admin.ssl.key-store-location",
        "level": "error"
      }
    },
    {
      "name": "spring.kafka.admin.ssl.keystore-password",
      "type": "java.lang.String",
      "description": "Store password for the key store file.",
      "deprecation": {
        "replacement": "spring.kafka.admin.ssl.key-store-password",
        "level": "error"
      }
    },
    {
      "name": "spring.kafka.admin.ssl.truststore-location",
      "type": "org.springframework.core.io.Resource",
      "description": "Location of the trust store file.",
      "deprecation": {
        "replacement": "spring.kafka.admin.ssl.trust-store-location",
        "level": "error"
      }
    },
    {
      "name": "spring.kafka.admin.ssl.truststore-password",
      "type": "java.lang.String",
      "description": "Store password for the trust store file.",
      "deprecation": {
        "replacement": "spring.kafka.admin.ssl.trust-store-password",
        "level": "error"
      }
    },
    {
      "name": "spring.kafka.consumer.ssl.keystore-location",
      "type": "org.springframework.core.io.Resource",
      "description": "Location of the key store file.",
      "deprecation": {
        "replacement": "spring.kafka.consumer.ssl.key-store-location",
        "level": "error"
      }
    },
    {
      "name": "spring.kafka.consumer.ssl.keystore-password",
      "type": "java.lang.String",
      "description": "Store password for the key store file.",
      "deprecation": {
        "replacement": "spring.kafka.consumer.ssl.key-store-password",
        "level": "error"
      }
    },
    {
      "name": "spring.kafka.consumer.ssl.truststore-location",
      "type": "org.springframework.core.io.Resource",
      "description": "Location of the trust store file.",
      "deprecation": {
        "replacement": "spring.kafka.consumer.ssl.trust-store-location",
        "level": "error"
      }
    },
    {
      "name": "spring.kafka.consumer.ssl.truststore-password",
      "type": "java.lang.String",
      "description": "Store password for the trust store file.",
      "deprecation": {
        "replacement": "spring.kafka.consumer.ssl.trust-store-password",
        "level": "error"
      }
    },
    {
      "name": "spring.kafka.jaas.control-flag",
      "defaultValue": "required"
    },
    {
      "name": "spring.kafka.listener.type",
      "defaultValue": "single"
    },
    {
      "name": "spring.kafka.producer.ssl.keystore-location",
      "type": "org.springframework.core.io.Resource",
      "description": "Location of the key store file.",
      "deprecation": {
        "replacement": "spring.kafka.producer.ssl.key-store-location",
        "level": "error"
      }
    },
    {
      "name": "spring.kafka.producer.ssl.keystore-password",
      "type": "java.lang.String",
      "description": "Store password for the key store file.",
      "deprecation": {
        "replacement": "spring.kafka.producer.ssl.key-store-password",
        "level": "error"
      }
    },
    {
      "name": "spring.kafka.producer.ssl.truststore-location",
      "type": "org.springframework.core.io.Resource",
      "description": "Location of the trust store file.",
      "deprecation": {
        "replacement": "spring.kafka.producer.ssl.trust-store-location",
        "level": "error"
      }
    },
    {
      "name": "spring.kafka.producer.ssl.truststore-password",
      "type": "java.lang.String",
      "description": "Store password for the trust store file.",
      "deprecation": {
        "replacement": "spring.kafka.producer.ssl.trust-store-password",
        "level": "error"
      }
    },
    {
      "name": "spring.kafka.ssl.keystore-location",
      "type": "org.springframework.core.io.Resource",
      "description": "Location of the key store file.",
      "deprecation": {
        "replacement": "spring.kafka.ssl.key-store-location",
        "level": "error"
      }
    },
    {
      "name": "spring.kafka.ssl.keystore-password",
      "type": "java.lang.String",
      "description": "Store password for the key store file.",
      "deprecation": {
        "replacement": "spring.kafka.ssl.key-store-password",
        "level": "error"
      }
    },
    {
      "name": "spring.kafka.ssl.truststore-location",
      "type": "org.springframework.core.io.Resource",
      "description": "Location of the trust store file.",
      "deprecation": {
        "replacement": "spring.kafka.ssl.trust-store-location",
        "level": "error"
      }
    },
    {
      "name": "spring.kafka.ssl.truststore-password",
      "type": "java.lang.String",
      "description": "Store password for the trust store file.",
      "deprecation": {
        "replacement": "spring.kafka.ssl.trust-store-password",
        "level": "error"
      }
    },
    {
      "name": "spring.liquibase.check-change-log-location",
      "type": "java.lang.Boolean",
      "description": "Check the change log location exists.",
      "defaultValue": true,
      "deprecation": {
        "reason": "Liquibase has it's own check that checks if the change log location exists making this property redundant.",
        "level": "error"
      }
    },
    {
      "name": "spring.mail.test-connection",
      "description": "Whether to test that the mail server is available on startup.",
      "sourceType": "org.springframework.boot.autoconfigure.mail.MailProperties",
      "type": "java.lang.Boolean",
      "defaultValue": false
    },
    {
      "name": "spring.messages.cache-seconds",
      "type": "java.lang.Integer",
      "description": "Loaded resource bundle files cache expiration, in seconds. When set to -1, bundles are cached forever.",
      "deprecation": {
        "replacement": "spring.messages.cache-duration",
        "level": "error"
      }
    },
    {
      "name": "spring.mongodb.embedded.features",
      "defaultValue": [
        "sync_delay"
      ]
    },
    {
      "name": "spring.mustache.prefix",
      "defaultValue": "classpath:/templates/"
    },
    {
      "name": "spring.mustache.suffix",
      "defaultValue": ".mustache"
    },
    {
      "name": "spring.mvc.formcontent.filter.enabled",
      "type": "java.lang.Boolean",
      "description": "Whether to enable Spring's FormContentFilter.",
      "defaultValue": true
    },
    {
      "name": "spring.mvc.formcontent.putfilter.enabled",
      "type": "java.lang.Boolean",
      "description": "Whether to enable Spring's HttpPutFormContentFilter.",
      "defaultValue": true,
      "deprecation": {
        "replacement": "spring.mvc.formcontent.filter.enabled",
        "level": "error"
      }
    },
    {
      "name": "spring.mvc.hiddenmethod.filter.enabled",
      "type": "java.lang.Boolean",
      "description": "Whether to enable Spring's HiddenHttpMethodFilter.",
      "defaultValue": false
    },
    {
      "name": "spring.mvc.locale-resolver",
      "defaultValue": "accept-header"
    },
    {
      "name": "spring.mvc.media-types",
      "type": "java.util.Map<java.lang.String,org.springframework.http.MediaType>",
      "description": "Maps file extensions to media types for content negotiation, e.g. yml to text/yaml.",
      "deprecation": {
        "replacement": "spring.mvc.contentnegotiation.media-types",
        "level": "error"
      }
    },
    {
      "name": "spring.quartz.jdbc.comment-prefix",
      "defaultValue": [
        "#",
        "--"
      ]
    },
    {
      "name": "spring.quartz.jdbc.initialize-schema",
      "defaultValue": "embedded"
    },
    {
      "name": "spring.quartz.job-store-type",
      "defaultValue": "memory"
    },
    {
      "name": "spring.quartz.scheduler-name",
      "defaultValue": "quartzScheduler"
    },
    {
      "name": "spring.rabbitmq.cache.connection.mode",
      "defaultValue": "channel"
    },
    {
      "name": "spring.rabbitmq.dynamic",
      "type": "java.lang.Boolean",
      "description": "Whether to create an AmqpAdmin bean.",
      "defaultValue": true
    },
    {
      "name": "spring.rabbitmq.listener.type",
      "defaultValue": "simple"
    },
    {
      "name": "spring.reactor.stacktrace-mode.enabled",
      "description": "Whether Reactor should collect stacktrace information at runtime.",
      "defaultValue": false,
      "deprecation": {
        "replacement": "spring.reactor.debug-agent.enabled"
      }
    },
    {
      "name": "spring.redis.pool.max-active",
      "type": "java.lang.Integer",
      "description": "Max number of connections that can be allocated by the pool at a given time.\n Use a negative value for no limit.",
      "defaultValue": 8,
      "deprecation": {
        "replacement": "spring.redis.jedis.pool.max-idle",
        "level": "error"
      }
    },
    {
      "name": "spring.redis.pool.max-idle",
      "type": "java.lang.Integer",
      "description": "Max number of \"idle\" connections in the pool. Use a negative value to indicate\n an unlimited number of idle connections.",
      "defaultValue": 8,
      "deprecation": {
        "replacement": "spring.redis.jedis.pool.max-idle",
        "level": "error"
      }
    },
    {
      "name": "spring.redis.pool.max-wait",
      "type": "java.lang.Integer",
      "description": "Maximum amount of time (in milliseconds) a connection allocation should block\n before throwing an exception when the pool is exhausted. Use a negative value\n to block indefinitely.",
      "defaultValue": -1,
      "deprecation": {
        "replacement": "spring.redis.jedis.pool.max-wait",
        "level": "error"
      }
    },
    {
      "name": "spring.redis.pool.min-idle",
      "type": "java.lang.Integer",
      "description": "Target for the minimum number of idle connections to maintain in the pool. This\n setting only has an effect if it is positive.",
      "defaultValue": 0,
      "deprecation": {
        "replacement": "spring.redis.jedis.pool.min-idle",
        "level": "error"
      }
    },
    {
      "name": "spring.resources.cache-period",
      "type": "java.lang.Integer",
      "description": "Cache period for the resources served by the resource handler. If a duration suffix is not specified, seconds will be used.",
      "deprecation": {
        "replacement": "spring.resources.cache.period",
        "level": "error"
      }
    },
    {
      "name": "spring.resources.chain.gzipped",
      "type": "java.lang.Boolean",
      "description": "Whether to enable resolution of already gzipped resources. Checks for a resource name variant with the \"*.gz\" extension.",
      "deprecation": {
        "replacement": "spring.resources.chain.compressed",
        "level": "error"
      }
    },
    {
      "name": "spring.security.filter.dispatcher-types",
      "defaultValue": [
        "async",
        "error",
        "request"
      ]
    },
    {
      "name": "spring.security.filter.order",
      "defaultValue": -100
    },
    {
      "name": "spring.sendgrid.password",
      "type": "java.lang.String",
      "description": "SendGrid password.",
      "deprecation": {
        "reason": "The use of a username and password is no longer supported (Use spring.sendgrid.api-key instead).",
        "level": "error"
      }
    },
    {
      "name": "spring.sendgrid.username",
      "type": "java.lang.String",
      "description": "SendGrid username. Alternative to api key.",
      "deprecation": {
        "reason": "The use of a username and password is no longer supported (Use spring.sendgrid.api-key instead).",
        "level": "error"
      }
    },
    {
      "name": "spring.session.hazelcast.flush-mode",
      "defaultValue": "on-save"
    },
    {
      "name": "spring.session.jdbc.initialize-schema",
      "defaultValue": "embedded"
    },
    {
      "name": "spring.session.jdbc.initializer.enabled",
      "type": "java.lang.Boolean",
      "description": "Create the required session tables on startup if necessary. Enabled\n automatically if the default table name is set or a custom schema is\n configured.",
      "deprecation": {
        "replacement": "spring.session.jdbc.initialize-schema",
        "level": "error"
      }
    },
    {
      "name": "spring.session.mongo.collection-name",
      "type": "java.lang.String",
      "description": "Collection name used to store sessions.",
      "defaultValue": "sessions",
      "deprecation": {
        "replacement": "spring.session.mongodb.collection-name",
        "level": "error"
      }
    },
    {
      "name": "spring.session.redis.flush-mode",
      "defaultValue": "on-save"
    },
    {
      "name": "spring.session.servlet.filter-dispatcher-types",
      "defaultValue": [
        "async",
        "error",
        "request"
      ]
    },
    {
      "name": "spring.thymeleaf.content-type",
      "type": "org.springframework.util.MimeType",
      "description": "Content-Type value.",
      "defaultValue": "text/html",
      "deprecation": {
        "replacement": "spring.thymeleaf.servlet.content-type",
        "level": "error"
      }
    },
    {
      "name": "spring.thymeleaf.prefix",
      "defaultValue": "classpath:/templates/"
    },
    {
      "name": "spring.thymeleaf.suffix",
      "defaultValue": ".html"
    },
    {
      "name": "spring.webflux.hiddenmethod.filter.enabled",
      "type": "java.lang.Boolean",
      "description": "Whether to enable Spring's HiddenHttpMethodFilter.",
      "defaultValue": false
    },
    {
      "name": "spring.webservices.wsdl-locations",
      "type": "java.util.List<java.lang.String>",
      "description": "Comma-separated list of locations of WSDLs and accompanying XSDs to be exposed as beans."
    }
  ],
  "hints": [
    {
      "name": "server.servlet.jsp.class-name",
      "providers": [
        {
          "name": "class-reference",
          "parameters": {
            "target": "javax.servlet.http.HttpServlet"
          }
        }
      ]
    },
    {
      "name": "server.tomcat.accesslog.encoding",
      "providers": [
        {
          "name": "handle-as",
          "parameters": {
            "target": "java.nio.charset.Charset"
          }
        }
      ]
    },
    {
      "name": "server.tomcat.accesslog.locale",
      "providers": [
        {
          "name": "handle-as",
          "parameters": {
            "target": "java.util.Locale"
          }
        }
      ]
    },
    {
      "name": "server.tomcat.relaxed-path-chars",
      "values": [
        {
          "value": "<"
        },
        {
          "value": ">"
        },
        {
          "value": "["
        },
        {
          "value": "\\"
        },
        {
          "value": "]"
        },
        {
          "value": "^"
        },
        {
          "value": "`"
        },
        {
          "value": "{"
        },
        {
          "value": "|"
        },
        {
          "value": "}"
        }
      ]
    },
    {
      "name": "server.tomcat.relaxed-query-chars",
      "values": [
        {
          "value": "<"
        },
        {
          "value": ">"
        },
        {
          "value": "["
        },
        {
          "value": "\\"
        },
        {
          "value": "]"
        },
        {
          "value": "^"
        },
        {
          "value": "`"
        },
        {
          "value": "{"
        },
        {
          "value": "|"
        },
        {
          "value": "}"
        }
      ]
    },
    {
      "name": "spring.cache.jcache.provider",
      "providers": [
        {
          "name": "class-reference",
          "parameters": {
            "target": "javax.cache.spi.CachingProvider"
          }
        }
      ]
    },
    {
      "name": "spring.data.cassandra.schema-action",
      "providers": [
        {
          "name": "handle-as",
          "parameters": {
            "target": "org.springframework.data.cassandra.config.SchemaAction"
          }
        }
      ]
    },
    {
      "name": "spring.data.mongodb.field-naming-strategy",
      "providers": [
        {
          "name": "class-reference",
          "parameters": {
            "target": "org.springframework.data.mapping.model.FieldNamingStrategy"
          }
        }
      ]
    },
    {
      "name": "spring.datasource.data",
      "providers": [
        {
          "name": "handle-as",
          "parameters": {
            "target": "java.util.List<org.springframework.core.io.Resource>"
          }
        }
      ]
    },
    {
      "name": "spring.datasource.driver-class-name",
      "providers": [
        {
          "name": "class-reference",
          "parameters": {
            "target": "java.sql.Driver"
          }
        }
      ]
    },
    {
      "name": "spring.datasource.schema",
      "providers": [
        {
          "name": "handle-as",
          "parameters": {
            "target": "java.util.List<org.springframework.core.io.Resource>"
          }
        }
      ]
    },
    {
      "name": "spring.datasource.xa.data-source-class-name",
      "providers": [
        {
          "name": "class-reference",
          "parameters": {
            "target": "javax.sql.XADataSource"
          }
        }
      ]
    },
    {
      "name": "spring.http.converters.preferred-json-mapper",
      "values": [
        {
          "value": "gson"
        },
        {
          "value": "jackson"
        },
        {
          "value": "jsonb"
        }
      ],
      "providers": [
        {
          "name": "any"
        }
      ]
    },
    {
      "name": "spring.jmx.server",
      "providers": [
        {
          "name": "spring-bean-reference",
          "parameters": {
            "target": "javax.management.MBeanServer"
          }
        }
      ]
    },
    {
      "name": "spring.jpa.hibernate.ddl-auto",
      "values": [
        {
          "value": "none",
          "description": "Disable DDL handling."
        },
        {
          "value": "validate",
          "description": "Validate the schema, make no changes to the database."
        },
        {
          "value": "update",
          "description": "Update the schema if necessary."
        },
        {
          "value": "create",
          "description": "Create the schema and destroy previous data."
        },
        {
          "value": "create-drop",
          "description": "Create and then destroy the schema at the end of the session."
        }
      ]
    },
    {
      "name": "spring.jpa.hibernate.naming.implicit-strategy",
      "providers": [
        {
          "name": "class-reference",
          "parameters": {
            "target": "org.hibernate.boot.model.naming.ImplicitNamingStrategy"
          }
        }
      ]
    },
    {
      "name": "spring.jpa.hibernate.naming.physical-strategy",
      "providers": [
        {
          "name": "class-reference",
          "parameters": {
            "target": "org.hibernate.boot.model.naming.PhysicalNamingStrategy"
          }
        }
      ]
    },
    {
      "name": "spring.kafka.consumer.auto-offset-reset",
      "values": [
        {
          "value": "earliest",
          "description": "Automatically reset the offset to the earliest offset."
        },
        {
          "value": "latest",
          "description": "Automatically reset the offset to the latest offset."
        },
        {
          "value": "none",
          "description": "Throw exception to the consumer if no previous offset is found for the consumer's group."
        },
        {
          "value": "exception",
          "description": "Throw exception to the consumer."
        }
      ],
      "providers": [
        {
          "name": "any"
        }
      ]
    },
    {
      "name": "spring.kafka.consumer.key-deserializer",
      "providers": [
        {
          "name": "handle-as",
          "parameters": {
            "target": "org.apache.kafka.common.serialization.Deserializer"
          }
        }
      ]
    },
    {
      "name": "spring.kafka.consumer.value-deserializer",
      "providers": [
        {
          "name": "handle-as",
          "parameters": {
            "target": "org.apache.kafka.common.serialization.Deserializer"
          }
        }
      ]
    },
    {
      "name": "spring.kafka.producer.key-serializer",
      "providers": [
        {
          "name": "handle-as",
          "parameters": {
            "target": "org.apache.kafka.common.serialization.Serializer"
          }
        }
      ]
    },
    {
      "name": "spring.kafka.producer.value-serializer",
      "providers": [
        {
          "name": "handle-as",
          "parameters": {
            "target": "org.apache.kafka.common.serialization.Serializer"
          }
        }
      ]
    },
    {
<<<<<<< HEAD
      "name": "spring.mvc.converters.preferred-json-mapper",
      "values": [
        {
          "value": "gson"
        },
        {
          "value": "jackson"
        },
        {
          "value": "jsonb"
        }
      ],
      "providers": [
        {
          "name": "any"
        }
      ]
    },
    {
      "name": "spring.jmx.server",
      "providers": [
        {
          "name": "spring-bean-reference",
          "parameters": {
            "target": "javax.management.MBeanServer"
          }
        }
      ]
    },
    {
      "name": "spring.jpa.hibernate.ddl-auto",
      "values": [
        {
          "value": "none",
          "description": "Disable DDL handling."
        },
        {
          "value": "validate",
          "description": "Validate the schema, make no changes to the database."
        },
        {
          "value": "update",
          "description": "Update the schema if necessary."
        },
        {
          "value": "create",
          "description": "Create the schema and destroy previous data."
        },
        {
          "value": "create-drop",
          "description": "Create and then destroy the schema at the end of the session."
        }
      ]
    },
    {
      "name": "spring.jpa.hibernate.naming.implicit-strategy",
      "providers": [
        {
          "name": "class-reference",
          "parameters": {
            "target": "org.hibernate.boot.model.naming.ImplicitNamingStrategy"
          }
        }
      ]
    },
    {
      "name": "spring.jpa.hibernate.naming.physical-strategy",
=======
      "name": "spring.liquibase.change-log",
>>>>>>> 31195273
      "providers": [
        {
          "name": "handle-as",
          "parameters": {
            "target": "org.springframework.core.io.Resource"
          }
        }
      ]
    }
  ]
}<|MERGE_RESOLUTION|>--- conflicted
+++ resolved
@@ -25,22 +25,10 @@
       }
     },
     {
-<<<<<<< HEAD
-      "name": "server.connection-timeout",
-      "type" : "java.time.Duration",
-      "deprecation": {
-        "reason": "Each server behaves differently. Use server specific properties instead.",
-        "level": "error"
-      }
-    },
-    {
-      "name": "server.jetty.accesslog.date-format",
-=======
       "name": "flyway.check-location",
       "type": "java.lang.Boolean",
       "description": "Check that migration scripts location exists.",
       "defaultValue": false,
->>>>>>> 31195273
       "deprecation": {
         "replacement": "spring.flyway.check-location",
         "level": "error"
@@ -130,21 +118,12 @@
       }
     },
     {
-<<<<<<< HEAD
-      "name": "server.error.include-details",
-      "defaultValue": "never"
-    },
-    {
-      "name": "server.error.include-stacktrace",
-      "defaultValue": "never"
-=======
       "name": "flyway.placeholder-prefix",
       "type": "java.lang.String",
       "deprecation": {
         "replacement": "spring.flyway.placeholder-prefix",
         "level": "error"
       }
->>>>>>> 31195273
     },
     {
       "name": "flyway.placeholder-replacement",
@@ -155,25 +134,12 @@
       }
     },
     {
-<<<<<<< HEAD
-      "name": "server.jetty.max-http-post-size",
-      "type": "org.springframework.util.unit.DataSize",
-      "deprecation": {
-        "replacement": "server.jetty.max-http-form-post-size",
-        "level": "error"
-      }
-    },
-    {
-      "name": "server.port",
-      "defaultValue": 8080
-=======
       "name": "flyway.placeholder-suffix",
       "type": "java.lang.String",
       "deprecation": {
         "replacement": "spring.flyway.placeholder-suffix",
         "level": "error"
       }
->>>>>>> 31195273
     },
     {
       "name": "flyway.placeholders",
@@ -296,90 +262,7 @@
       }
     },
     {
-<<<<<<< HEAD
-      "name": "server.ssl.ciphers",
-      "description": "Supported SSL ciphers."
-    },
-    {
-      "name": "server.ssl.client-auth",
-      "description": "Client authentication mode. Requires a trust store."
-    },
-    {
-      "name": "server.ssl.enabled",
-      "description": "Whether to enable SSL support.",
-      "defaultValue": true
-    },
-    {
-      "name": "server.ssl.enabled-protocols",
-      "description": "Enabled SSL protocols."
-    },
-    {
-      "name": "server.ssl.key-alias",
-      "description": "Alias that identifies the key in the key store."
-    },
-    {
-      "name": "server.ssl.key-password",
-      "description": "Password used to access the key in the key store."
-    },
-    {
-      "name": "server.ssl.key-store",
-      "description": "Path to the key store that holds the SSL certificate (typically a jks file)."
-    },
-    {
-      "name": "server.ssl.key-store-password",
-      "description": "Password used to access the key store."
-    },
-    {
-      "name": "server.ssl.key-store-provider",
-      "description": "Provider for the key store."
-    },
-    {
-      "name": "server.ssl.key-store-type",
-      "description": "Type of the key store."
-    },
-    {
-      "name": "server.ssl.protocol",
-      "description": "SSL protocol to use.",
-      "defaultValue":  "TLS"
-    },
-    {
-      "name": "server.ssl.trust-store",
-      "description": "Trust store that holds SSL certificates."
-    },
-    {
-      "name": "server.ssl.trust-store-password",
-      "description": "Password used to access the trust store."
-    },
-    {
-      "name": "server.ssl.trust-store-provider",
-      "description": "Provider for the trust store."
-    },
-    {
-      "name": "server.ssl.trust-store-type",
-      "description": "Type of the trust store."
-    },
-    {
-      "name": "server.tomcat.max-http-post-size",
-      "type": "org.springframework.util.unit.DataSize",
-      "deprecation": {
-        "replacement": "server.tomcat.max-http-form-post-size",
-        "level": "error"
-      }
-    },
-    {
-      "name": "server.use-forward-headers",
-      "type": "java.lang.Boolean",
-      "deprecation": {
-        "reason": "Replaced to support additional strategies.",
-        "replacement": "server.forward-headers-strategy",
-        "level": "error"
-      }
-    },
-    {
-      "name": "spring.aop.auto",
-=======
       "name": "liquibase.drop-first",
->>>>>>> 31195273
       "type": "java.lang.Boolean",
       "description": "Drop the database schema first.",
       "defaultValue": false,
@@ -476,28 +359,6 @@
       "type": "java.lang.String[]",
       "description": "Comma-separated list of paths to secure.",
       "defaultValue": [
-<<<<<<< HEAD
-        "127.0.0.1:9042"
-      ]
-    },
-    {
-      "name": "spring.data.cassandra.compression",
-      "defaultValue": "none"
-    },
-    {
-      "name": "spring.data.cassandra.pool.max-queue-size",
-      "type": "java.lang.Integer",
-      "deprecation": {
-        "replacement": "spring.data.cassandra.throttler.max-queue-size",
-        "level": "error"
-      }
-    },
-    {
-      "name": "spring.data.cassandra.repositories.type",
-      "type": "org.springframework.boot.autoconfigure.data.RepositoryType",
-      "description": "Type of Cassandra repositories to enable.",
-      "defaultValue": "auto"
-=======
         "/**"
       ],
       "deprecation": {
@@ -514,7 +375,6 @@
         "reason": "The security auto-configuration is no longer customizable. Provide your own WebSecurityConfigurer bean instead.",
         "level": "error"
       }
->>>>>>> 31195273
     },
     {
       "name": "security.enable-csrf",
@@ -527,10 +387,6 @@
       }
     },
     {
-<<<<<<< HEAD
-      "name": "spring.data.cassandra.throttler.type",
-      "defaultValue": "none"
-=======
       "name": "security.filter-dispatcher-types",
       "type": "java.util.Set<java.lang.String>",
       "description": "Security filter chain dispatcher types.",
@@ -538,7 +394,6 @@
         "replacement": "spring.security.filter.dispatcher-types",
         "level": "error"
       }
->>>>>>> 31195273
     },
     {
       "name": "security.filter-order",
@@ -561,9 +416,6 @@
       }
     },
     {
-<<<<<<< HEAD
-      "name": "spring.data.elasticsearch.repositories.enabled",
-=======
       "name": "security.headers.content-security-policy",
       "type": "java.lang.String",
       "description": "Value for content security policy header.",
@@ -593,7 +445,6 @@
     },
     {
       "name": "security.headers.frame",
->>>>>>> 31195273
       "type": "java.lang.Boolean",
       "description": "Whether to enable \"X-Frame-Options\" header.",
       "defaultValue": true,
@@ -603,46 +454,6 @@
       }
     },
     {
-<<<<<<< HEAD
-      "name": "spring.data.mongodb.uri",
-      "defaultValue": "mongodb://localhost/test"
-    },
-    {
-      "name": "spring.data.mongodb.uuid-representation",
-      "defaultValue": "java-legacy"
-    },
-    {
-      "name": "spring.data.neo4j.auto-index",
-      "defaultValue": "none"
-    },
-    {
-      "name": "spring.data.neo4j.open-in-view",
-      "type": "java.lang.Boolean",
-      "description": "Register OpenSessionInViewInterceptor that binds a Neo4j Session to the thread for the entire processing of the request.",
-      "defaultValue": false
-    },
-    {
-      "name": "spring.data.neo4j.repositories.enabled",
-      "type": "java.lang.Boolean",
-      "description": "Whether to enable Neo4j repositories.",
-      "defaultValue": true
-    },
-    {
-      "name": "spring.data.r2dbc.repositories.enabled",
-      "type": "java.lang.Boolean",
-      "description": "Whether to enable R2DBC repositories.",
-      "defaultValue": true
-    },
-    {
-      "name": "spring.data.redis.repositories.enabled",
-      "type": "java.lang.Boolean",
-      "description": "Whether to enable Redis repositories.",
-      "defaultValue": true
-    },
-    {
-      "name": "spring.data.rest.detection-strategy",
-      "defaultValue": "default"
-=======
       "name": "security.headers.hsts",
       "description": "HTTP Strict Transport Security (HSTS) mode (none, domain, all).",
       "defaultValue": "all",
@@ -650,152 +461,10 @@
         "reason": "The security auto-configuration is no longer customizable. Provide your own WebSecurityConfigurer bean instead.",
         "level": "error"
       }
->>>>>>> 31195273
     },
     {
       "name": "security.headers.xss",
       "type": "java.lang.Boolean",
-<<<<<<< HEAD
-      "description": "Whether to enable Solr repositories.",
-      "defaultValue": true
-    },
-    {
-      "name": "spring.elasticsearch.rest.uris",
-      "defaultValue": [
-        "http://localhost:9200"
-      ]
-    },
-    {
-      "name": "spring.info.build.location",
-      "defaultValue": "classpath:META-INF/build-info.properties"
-    },
-    {
-      "name": "spring.info.git.location",
-      "defaultValue": "classpath:git.properties"
-    },
-    {
-      "name": "spring.flyway.locations",
-      "sourceType": "org.springframework.boot.autoconfigure.flyway.FlywayProperties",
-      "defaultValue": [
-        "classpath:db/migration"
-      ]
-    },
-    {
-      "name": "spring.flyway.sql-migration-suffixes",
-      "sourceType": "org.springframework.boot.autoconfigure.flyway.FlywayProperties",
-      "defaultValue": [
-        ".sql"
-      ]
-    },
-    {
-      "name": "spring.freemarker.prefix",
-      "defaultValue": ""
-    },
-    {
-      "name": "spring.freemarker.suffix",
-      "defaultValue": ".ftlh"
-    },
-    {
-      "name": "spring.groovy.template.prefix",
-      "defaultValue": ""
-    },
-    {
-      "name": "spring.groovy.template.suffix",
-      "defaultValue": ".tpl"
-    },
-    {
-      "name": "server.servlet.encoding.enabled",
-      "type": "java.lang.Boolean",
-      "description": "Whether to enable http encoding support.",
-      "defaultValue": true
-    },
-    {
-      "name": "spring.http.encoding.enabled",
-      "type": "java.lang.Boolean",
-      "description": "Whether to enable http encoding support.",
-      "defaultValue": true,
-      "deprecation" : {
-        "replacement" : "server.servlet.encoding.enabled",
-        "level" : "error"
-      }
-    },
-    {
-      "name" : "spring.http.encoding.charset",
-      "type": "java.nio.charset.Charset",
-      "description" : "Charset of HTTP requests and responses. Added to the Content-Type header if not set explicitly.",
-      "deprecation" : {
-        "replacement" : "server.servlet.encoding.charset",
-        "level" : "error"
-      }
-    },
-    {
-      "name": "spring.http.encoding.force",
-      "type": "java.lang.Boolean",
-      "description": "Whether to force the encoding to the configured charset on HTTP requests and responses.",
-      "defaultValue": false,
-      "deprecation" : {
-        "replacement" : "server.servlet.encoding.force",
-        "level" : "error"
-      }
-    },
-    {
-      "name": "spring.http.encoding.force-request",
-      "type": "java.lang.Boolean",
-      "description": "Whether to force the encoding to the configured charset on HTTP requests. Defaults to true when force has not been specified.",
-      "defaultValue": true,
-      "deprecation" : {
-        "replacement" : "server.servlet.encoding.force-request",
-        "level" : "error"
-      }
-    },
-    {
-      "name": "spring.http.encoding.force-response",
-      "type": "java.lang.Boolean",
-      "description": "Whether to force the encoding to the configured charset on HTTP responses.",
-      "defaultValue": false,
-      "deprecation" : {
-        "replacement" : "server.servlet.encoding.force-response",
-        "level" : "error"
-      }
-    },
-
-    {
-      "name" : "spring.http.encoding.mapping",
-      "type" : "java.util.Map<java.util.Locale,java.nio.charset.Charset>",
-      "description" : "Locale in which to encode mapping.",
-      "deprecation" : {
-        "replacement" : "server.servlet.encoding.mapping",
-        "level" : "error"
-      }
-    },
-    {
-      "name": "spring.http.log-request-details",
-      "type": "java.lang.Boolean",
-      "description": "Whether logging of (potentially sensitive) request details at DEBUG and TRACE level is allowed.",
-      "defaultValue": false,
-      "deprecation" : {
-        "replacement" : "spring.mvc.log-request-details",
-        "level" : "error"
-      }
-    },
-    {
-      "name": "spring.mvc.converters.preferred-json-mapper",
-      "type": "java.lang.String",
-      "description": "Preferred JSON mapper to use for HTTP message conversion. By default, auto-detected according to the environment."
-    },
-    {
-      "name": "spring.http.converters.preferred-json-mapper",
-      "type": "java.lang.String",
-      "description": "Preferred JSON mapper to use for HTTP message conversion. By default, auto-detected according to the environment.",
-      "deprecation" : {
-        "replacement" : "spring.mvc.converters.preferred-json-mapper",
-        "level" : "error"
-      }
-    },
-    {
-      "name": "spring.integration.jdbc.initialize-schema",
-      "defaultValue": "embedded"
-=======
       "description": "Whether to enable cross site scripting (XSS) protection.",
       "defaultValue": true,
       "deprecation": {
@@ -821,7 +490,6 @@
         "reason": "The security auto-configuration is no longer customizable. Provide your own WebSecurityConfigurer bean instead.",
         "level": "error"
       }
->>>>>>> 31195273
     },
     {
       "name": "security.sessions",
@@ -890,6 +558,14 @@
       "defaultValue": "2KB"
     },
     {
+      "name": "server.connection-timeout",
+      "type": "java.time.Duration",
+      "deprecation": {
+        "reason": "Each server behaves differently. Use server specific properties instead.",
+        "level": "error"
+      }
+    },
+    {
       "name": "server.context-parameters",
       "type": "java.util.Map<java.lang.String,java.lang.String>",
       "description": "ServletContext parameters.",
@@ -918,6 +594,10 @@
       }
     },
     {
+      "name": "server.error.include-details",
+      "defaultValue": "never"
+    },
+    {
       "name": "server.error.include-stacktrace",
       "defaultValue": "never"
     },
@@ -972,6 +652,14 @@
       "name": "server.jetty.accesslog.time-zone",
       "deprecation": {
         "replacement": "server.jetty.accesslog.custom-format",
+        "level": "error"
+      }
+    },
+    {
+      "name": "server.jetty.max-http-post-size",
+      "type": "org.springframework.util.unit.DataSize",
+      "deprecation": {
+        "replacement": "server.jetty.max-http-form-post-size",
         "level": "error"
       }
     },
@@ -1024,19 +712,15 @@
       }
     },
     {
-<<<<<<< HEAD
-      "name": "spring.r2dbc.pool.enabled",
-      "type": "java.lang.Boolean",
-      "description": "Whether pooling is enabled. Enabled automatically if \"r2dbc-pool\" is on the classpath."
-    },
-    {
-      "name": "spring.rabbitmq.cache.connection.mode",
-      "defaultValue": "channel"
-=======
+      "name": "server.servlet.encoding.enabled",
+      "type": "java.lang.Boolean",
+      "description": "Whether to enable http encoding support.",
+      "defaultValue": true
+    },
+    {
       "name": "server.servlet.jsp.class-name",
       "description": "Class name of the servlet to use for JSPs. If registered is true and this class\n\t * is on the classpath then it will be registered.",
       "defaultValue": "org.apache.jasper.servlet.JspServlet"
->>>>>>> 31195273
     },
     {
       "name": "server.servlet.jsp.init-parameters",
@@ -1266,10 +950,27 @@
       "description": "Type of the trust store."
     },
     {
+      "name": "server.tomcat.max-http-post-size",
+      "type": "org.springframework.util.unit.DataSize",
+      "deprecation": {
+        "replacement": "server.tomcat.max-http-form-post-size",
+        "level": "error"
+      }
+    },
+    {
       "name": "server.undertow.buffers-per-region",
       "type": "java.lang.Integer",
       "description": "Number of buffer per region.",
       "deprecation": {
+        "level": "error"
+      }
+    },
+    {
+      "name": "server.use-forward-headers",
+      "type": "java.lang.Boolean",
+      "deprecation": {
+        "reason": "Replaced to support additional strategies.",
+        "replacement": "server.forward-headers-strategy",
         "level": "error"
       }
     },
@@ -1361,6 +1062,57 @@
       "defaultValue": true
     },
     {
+      "name": "spring.couchbase.bootstrap-hosts",
+      "type": "java.util.List<java.lang.String>",
+      "description": "Couchbase nodes (host or IP address) to bootstrap from.",
+      "deprecation": {
+        "replacement": "spring.couchbase.connection-string",
+        "level": "error"
+      }
+    },
+    {
+      "name": "spring.couchbase.bucket.name",
+      "type": "java.lang.String",
+      "description": "Name of the bucket to connect to.",
+      "deprecation": {
+        "reason": "A bucket is no longer auto-configured.",
+        "level": "error"
+      }
+    },
+    {
+      "name": "spring.couchbase.bucket.password",
+      "type": "java.lang.String",
+      "description": "Password of the bucket.",
+      "deprecation": {
+        "reason": "A bucket is no longer auto-configured.",
+        "level": "error"
+      }
+    },
+    {
+      "name": "spring.couchbase.env.bootstrap.http-direct-port",
+      "type": "java.lang.Integer",
+      "description": "Port for the HTTP bootstrap.",
+      "deprecation": {
+        "level": "error"
+      }
+    },
+    {
+      "name": "spring.couchbase.env.bootstrap.http-ssl-port",
+      "type": "java.lang.Integer",
+      "description": "Port for the HTTPS bootstrap.",
+      "deprecation": {
+        "level": "error"
+      }
+    },
+    {
+      "name": "spring.couchbase.env.endpoints.key-value",
+      "type": "java.lang.Integer",
+      "description": "Number of sockets per node against the key/value service.",
+      "deprecation": {
+        "level": "error"
+      }
+    },
+    {
       "name": "spring.couchbase.env.endpoints.query",
       "type": "java.lang.Integer",
       "description": "Number of sockets per node against the query (N1QL) service.",
@@ -1369,6 +1121,24 @@
       }
     },
     {
+      "name": "spring.couchbase.env.endpoints.queryservice.max-endpoints",
+      "type": "java.lang.Integer",
+      "description": "Maximum number of sockets per node.",
+      "deprecation": {
+        "replacement": "spring.couchbase.env.io.max-endpoints",
+        "level": "error"
+      }
+    },
+    {
+      "name": "spring.couchbase.env.endpoints.queryservice.min-endpoints",
+      "type": "java.lang.Integer",
+      "description": "Minimum number of sockets per node.",
+      "deprecation": {
+        "replacement": "spring.couchbase.env.io.min-endpoints",
+        "level": "error"
+      }
+    },
+    {
       "name": "spring.couchbase.env.endpoints.view",
       "type": "java.lang.Integer",
       "description": "Number of sockets per node against the view service.",
@@ -1377,6 +1147,32 @@
       }
     },
     {
+      "name": "spring.couchbase.env.endpoints.viewservice.max-endpoints",
+      "type": "java.lang.Integer",
+      "description": "Maximum number of sockets per node.",
+      "deprecation": {
+        "replacement": "spring.couchbase.env.io.max-endpoints",
+        "level": "error"
+      }
+    },
+    {
+      "name": "spring.couchbase.env.endpoints.viewservice.min-endpoints",
+      "type": "java.lang.Integer",
+      "description": "Minimum number of sockets per node.",
+      "deprecation": {
+        "replacement": "spring.couchbase.env.io.min-endpoints",
+        "level": "error"
+      }
+    },
+    {
+      "name": "spring.couchbase.env.timeouts.socket-connect",
+      "type": "java.time.Duration",
+      "description": "Socket connect connections timeout.",
+      "deprecation": {
+        "level": "error"
+      }
+    },
+    {
       "name": "spring.dao.exceptiontranslation.enabled",
       "type": "java.lang.Boolean",
       "description": "Whether to enable the PersistenceExceptionTranslationPostProcessor.",
@@ -1398,8 +1194,43 @@
     {
       "name": "spring.data.cassandra.contact-points",
       "defaultValue": [
-        "localhost"
-      ]
+        "127.0.0.1:9042"
+      ]
+    },
+    {
+      "name": "spring.data.cassandra.jmx-enabled",
+      "type": "java.lang.Boolean",
+      "description": "Whether to enable JMX reporting. Default to false as Cassandra JMX reporting is not compatible with Dropwizard Metrics.",
+      "deprecation": {
+        "reason": "Cassandra no longer providers JMX metrics.",
+        "level": "error"
+      }
+    },
+    {
+      "name": "spring.data.cassandra.pool.max-queue-size",
+      "type": "java.lang.Integer",
+      "deprecation": {
+        "replacement": "spring.data.cassandra.throttler.max-queue-size",
+        "level": "error"
+      }
+    },
+    {
+      "name": "spring.data.cassandra.pool.pool-timeout",
+      "type": "java.time.Duration",
+      "description": "Pool timeout when trying to acquire a connection from a host's pool.",
+      "deprecation": {
+        "reason": "No longer available.",
+        "level": "error"
+      }
+    },
+    {
+      "name": "spring.data.cassandra.port",
+      "type": "java.lang.Integer",
+      "description": "Port of the Cassandra server.",
+      "deprecation": {
+        "reason": "each contact point must be of the form 'host:port'.",
+        "level": "error"
+      }
     },
     {
       "name": "spring.data.cassandra.read-timeout-millis",
@@ -1427,8 +1258,15 @@
       "defaultValue": "auto"
     },
     {
+      "name": "spring.data.cassandra.throttler.type",
+      "defaultValue": "none"
+    },
+    {
       "name": "spring.data.couchbase.consistency",
-      "defaultValue": "read-your-own-writes"
+      "type": "org.springframework.data.couchbase.core.query.Consistency",
+      "deprecation": {
+        "level": "error"
+      }
     },
     {
       "name": "spring.data.couchbase.repositories.enabled",
@@ -1447,30 +1285,6 @@
       "defaultValue": "auto"
     },
     {
-      "name": "spring.data.elasticsearch.cluster-name",
-      "type": "java.lang.String",
-      "description": "Elasticsearch cluster name.",
-      "deprecation": {
-        "reason": "The transport client support is deprecated. Use other supported clients instead."
-      }
-    },
-    {
-      "name": "spring.data.elasticsearch.cluster-nodes",
-      "type": "java.lang.String",
-      "description": "Comma-separated list of cluster node addresses.",
-      "deprecation": {
-        "reason": "The transport client support is deprecated. Use other supported clients instead."
-      }
-    },
-    {
-      "name": "spring.data.elasticsearch.properties",
-      "type": "java.util.Map<java.lang.String,java.lang.String>",
-      "description": "Additional properties used to configure the client.",
-      "deprecation": {
-        "reason": "The transport client support is deprecated. Use other supported clients instead."
-      }
-    },
-    {
       "name": "spring.data.elasticsearch.repositories.enabled",
       "type": "java.lang.Boolean",
       "description": "Whether to enable Elasticsearch repositories.",
@@ -1521,6 +1335,10 @@
       "defaultValue": "mongodb://localhost/test"
     },
     {
+      "name": "spring.data.mongodb.uuid-representation",
+      "defaultValue": "java-legacy"
+    },
+    {
       "name": "spring.data.neo4j.auto-index",
       "defaultValue": "none"
     },
@@ -1535,7 +1353,9 @@
     },
     {
       "name": "spring.data.neo4j.open-in-view",
-      "defaultValue": true
+      "type": "java.lang.Boolean",
+      "description": "Register OpenSessionInViewInterceptor that binds a Neo4j Session to the thread for the entire processing of the request.",
+      "defaultValue": false
     },
     {
       "name": "spring.data.neo4j.repositories.enabled",
@@ -1544,6 +1364,12 @@
       "defaultValue": true
     },
     {
+      "name": "spring.data.r2dbc.repositories.enabled",
+      "type": "java.lang.Boolean",
+      "description": "Whether to enable R2DBC repositories.",
+      "defaultValue": true
+    },
+    {
       "name": "spring.data.redis.repositories.enabled",
       "type": "java.lang.Boolean",
       "description": "Whether to enable Redis repositories.",
@@ -1579,15 +1405,6 @@
       "deprecation": {
         "level": "error",
         "replacement": "spring.datasource.tomcat.jmx-enabled"
-      }
-    },
-    {
-      "name": "spring.elasticsearch.jest.uris",
-      "defaultValue": [
-        "http://localhost:9200"
-      ],
-      "deprecation": {
-        "reason": "The Jest client support is deprecated. Use other supported clients instead."
       }
     },
     {
@@ -1670,13 +1487,79 @@
     {
       "name": "spring.http.converters.preferred-json-mapper",
       "type": "java.lang.String",
-      "description": "Preferred JSON mapper to use for HTTP message conversion. By default, auto-detected according to the environment."
+      "description": "Preferred JSON mapper to use for HTTP message conversion. By default, auto-detected according to the environment.",
+      "deprecation": {
+        "replacement": "spring.mvc.converters.preferred-json-mapper",
+        "level": "error"
+      }
+    },
+    {
+      "name": "spring.http.encoding.charset",
+      "type": "java.nio.charset.Charset",
+      "description": "Charset of HTTP requests and responses. Added to the Content-Type header if not set explicitly.",
+      "deprecation": {
+        "replacement": "server.servlet.encoding.charset",
+        "level": "error"
+      }
     },
     {
       "name": "spring.http.encoding.enabled",
       "type": "java.lang.Boolean",
       "description": "Whether to enable http encoding support.",
-      "defaultValue": true
+      "defaultValue": true,
+      "deprecation": {
+        "replacement": "server.servlet.encoding.enabled",
+        "level": "error"
+      }
+    },
+    {
+      "name": "spring.http.encoding.force",
+      "type": "java.lang.Boolean",
+      "description": "Whether to force the encoding to the configured charset on HTTP requests and responses.",
+      "defaultValue": false,
+      "deprecation": {
+        "replacement": "server.servlet.encoding.force",
+        "level": "error"
+      }
+    },
+    {
+      "name": "spring.http.encoding.force-request",
+      "type": "java.lang.Boolean",
+      "description": "Whether to force the encoding to the configured charset on HTTP requests. Defaults to true when force has not been specified.",
+      "defaultValue": true,
+      "deprecation": {
+        "replacement": "server.servlet.encoding.force-request",
+        "level": "error"
+      }
+    },
+    {
+      "name": "spring.http.encoding.force-response",
+      "type": "java.lang.Boolean",
+      "description": "Whether to force the encoding to the configured charset on HTTP responses.",
+      "defaultValue": false,
+      "deprecation": {
+        "replacement": "server.servlet.encoding.force-response",
+        "level": "error"
+      }
+    },
+    {
+      "name": "spring.http.encoding.mapping",
+      "type": "java.util.Map<java.util.Locale,java.nio.charset.Charset>",
+      "description": "Locale in which to encode mapping.",
+      "deprecation": {
+        "replacement": "server.servlet.encoding.mapping",
+        "level": "error"
+      }
+    },
+    {
+      "name": "spring.http.log-request-details",
+      "type": "java.lang.Boolean",
+      "description": "Whether logging of (potentially sensitive) request details at DEBUG and TRACE level is allowed.",
+      "defaultValue": false,
+      "deprecation": {
+        "replacement": "spring.mvc.log-request-details",
+        "level": "error"
+      }
     },
     {
       "name": "spring.http.multipart.enabled",
@@ -1777,110 +1660,9 @@
       "defaultValue": false
     },
     {
-<<<<<<< HEAD
-      "name": "spring.couchbase.bootstrap-hosts",
-      "type": "java.util.List<java.lang.String>",
-      "description": "Couchbase nodes (host or IP address) to bootstrap from.",
-      "deprecation": {
-        "replacement": "spring.couchbase.connection-string",
-        "level": "error"
-      }
-    },
-    {
-      "name": "spring.couchbase.bucket.name",
-      "type": "java.lang.String",
-      "description": "Name of the bucket to connect to.",
-      "deprecation": {
-        "reason": "A bucket is no longer auto-configured.",
-        "level": "error"
-      }
-    },
-    {
-      "name": "spring.couchbase.bucket.password",
-      "type": "java.lang.String",
-      "description": "Password of the bucket.",
-      "deprecation": {
-        "reason": "A bucket is no longer auto-configured.",
-        "level": "error"
-      }
-    },
-    {
-      "name": "spring.couchbase.env.bootstrap.http-direct-port",
-      "type": "java.lang.Integer",
-      "description": "Port for the HTTP bootstrap.",
-      "deprecation": {
-        "level": "error"
-      }
-    },
-    {
-      "name": "spring.couchbase.env.bootstrap.http-ssl-port",
-      "type": "java.lang.Integer",
-      "description": "Port for the HTTPS bootstrap.",
-      "deprecation": {
-        "level": "error"
-      }
-    },
-    {
-      "name": "spring.couchbase.env.endpoints.key-value",
-      "type": "java.lang.Integer",
-      "description": "Number of sockets per node against the key/value service.",
-      "deprecation": {
-        "level": "error"
-      }
-    },
-    {
-      "name": "spring.couchbase.env.endpoints.queryservice.max-endpoints",
-      "type": "java.lang.Integer",
-      "description": "Maximum number of sockets per node.",
-      "deprecation": {
-        "replacement": "spring.couchbase.env.io.max-endpoints",
-        "level": "error"
-      }
-    },
-    {
-      "name": "spring.couchbase.env.endpoints.queryservice.min-endpoints",
-      "type": "java.lang.Integer",
-      "description": "Minimum number of sockets per node.",
-      "deprecation": {
-        "replacement": "spring.couchbase.env.io.min-endpoints",
-        "level": "error"
-      }
-    },
-    {
-      "name": "spring.couchbase.env.endpoints.viewservice.max-endpoints",
-      "type": "java.lang.Integer",
-      "description": "Maximum number of sockets per node.",
-      "deprecation": {
-        "replacement": "spring.couchbase.env.io.max-endpoints",
-        "level": "error"
-      }
-    },
-    {
-      "name": "spring.couchbase.env.endpoints.viewservice.min-endpoints",
-      "type": "java.lang.Integer",
-      "description": "Minimum number of sockets per node.",
-      "deprecation": {
-        "replacement": "spring.couchbase.env.io.min-endpoints",
-        "level": "error"
-      }
-    },
-    {
-      "name": "spring.couchbase.env.timeouts.socket-connect",
-      "type": "java.time.Duration",
-      "description": "Socket connect connections timeout.",
-      "deprecation": {
-        "level": "error"
-      }
-    },
-    {
-      "name": "spring.couchbase.env.endpoints.query",
-      "type": "java.lang.Integer",
-      "description": "Number of sockets per node against the query (N1QL) service.",
-=======
       "name": "spring.jpa.hibernate.naming.strategy",
       "type": "java.lang.String",
       "description": "Hibernate 4 naming strategy fully qualified name. Not supported with Hibernate\n 5.",
->>>>>>> 31195273
       "deprecation": {
         "reason": "Auto-configuration for Hibernate 4 is no longer provided.",
         "level": "error"
@@ -1896,54 +1678,6 @@
       "defaultValue": false
     },
     {
-<<<<<<< HEAD
-      "name": "spring.data.cassandra.jmx-enabled",
-      "type": "java.lang.Boolean",
-      "description": "Whether to enable JMX reporting. Default to false as Cassandra JMX reporting is not compatible with Dropwizard Metrics.",
-      "deprecation": {
-        "reason": "Cassandra no longer providers JMX metrics.",
-        "level": "error"
-      }
-    },
-    {
-      "name": "spring.data.cassandra.pool.pool-timeout",
-      "type": "java.time.Duration",
-      "description": "Pool timeout when trying to acquire a connection from a host's pool.",
-      "deprecation": {
-        "reason": "No longer available.",
-        "level": "error"
-      }
-    },
-    {
-      "name": "spring.data.cassandra.port",
-      "type": "java.lang.Integer",
-      "description": "Port of the Cassandra server.",
-      "deprecation": {
-        "reason": "each contact point must be of the form 'host:port'.",
-        "level": "error"
-      }
-    },
-    {
-      "name": "spring.data.cassandra.read-timeout-millis",
-      "type": "java.lang.Integer",
-      "description": "Socket option: read time out.",
-      "deprecation": {
-        "replacement": "spring.data.cassandra.read-timeout",
-        "level": "error"
-      }
-    },
-    {
-      "name": "spring.data.couchbase.consistency",
-      "type": "org.springframework.data.couchbase.core.query.Consistency",
-      "deprecation": {
-        "level": "error"
-      }
-    },
-    {
-      "name": "spring.data.neo4j.compiler",
-      "type": "java.lang.String",
-      "description": "Compiler to use.",
-=======
       "name": "spring.jta.bitronix.properties.asynchronous2-pc",
       "description": "Whether to enable asynchronously execution of two phase commit.",
       "defaultValue": false
@@ -1952,7 +1686,6 @@
       "name": "spring.jta.bitronix.properties.background-recovery-interval",
       "description": "Interval in minutes at which to run the recovery process in the background.",
       "defaultValue": 1,
->>>>>>> 31195273
       "deprecation": {
         "replacement": "spring.jta.bitronix.properties.background-recovery-interval-seconds"
       }
@@ -2376,6 +2109,11 @@
       "defaultValue": ".mustache"
     },
     {
+      "name": "spring.mvc.converters.preferred-json-mapper",
+      "type": "java.lang.String",
+      "description": "Preferred JSON mapper to use for HTTP message conversion. By default, auto-detected according to the environment."
+    },
+    {
       "name": "spring.mvc.formcontent.filter.enabled",
       "type": "java.lang.Boolean",
       "description": "Whether to enable Spring's FormContentFilter.",
@@ -2428,6 +2166,11 @@
     {
       "name": "spring.quartz.scheduler-name",
       "defaultValue": "quartzScheduler"
+    },
+    {
+      "name": "spring.r2dbc.pool.enabled",
+      "type": "java.lang.Boolean",
+      "description": "Whether pooling is enabled. Enabled automatically if \"r2dbc-pool\" is on the classpath."
     },
     {
       "name": "spring.rabbitmq.cache.connection.mode",
@@ -2790,25 +2533,6 @@
       ]
     },
     {
-      "name": "spring.http.converters.preferred-json-mapper",
-      "values": [
-        {
-          "value": "gson"
-        },
-        {
-          "value": "jackson"
-        },
-        {
-          "value": "jsonb"
-        }
-      ],
-      "providers": [
-        {
-          "name": "any"
-        }
-      ]
-    },
-    {
       "name": "spring.jmx.server",
       "providers": [
         {
@@ -2937,77 +2661,7 @@
       ]
     },
     {
-<<<<<<< HEAD
-      "name": "spring.mvc.converters.preferred-json-mapper",
-      "values": [
-        {
-          "value": "gson"
-        },
-        {
-          "value": "jackson"
-        },
-        {
-          "value": "jsonb"
-        }
-      ],
-      "providers": [
-        {
-          "name": "any"
-        }
-      ]
-    },
-    {
-      "name": "spring.jmx.server",
-      "providers": [
-        {
-          "name": "spring-bean-reference",
-          "parameters": {
-            "target": "javax.management.MBeanServer"
-          }
-        }
-      ]
-    },
-    {
-      "name": "spring.jpa.hibernate.ddl-auto",
-      "values": [
-        {
-          "value": "none",
-          "description": "Disable DDL handling."
-        },
-        {
-          "value": "validate",
-          "description": "Validate the schema, make no changes to the database."
-        },
-        {
-          "value": "update",
-          "description": "Update the schema if necessary."
-        },
-        {
-          "value": "create",
-          "description": "Create the schema and destroy previous data."
-        },
-        {
-          "value": "create-drop",
-          "description": "Create and then destroy the schema at the end of the session."
-        }
-      ]
-    },
-    {
-      "name": "spring.jpa.hibernate.naming.implicit-strategy",
-      "providers": [
-        {
-          "name": "class-reference",
-          "parameters": {
-            "target": "org.hibernate.boot.model.naming.ImplicitNamingStrategy"
-          }
-        }
-      ]
-    },
-    {
-      "name": "spring.jpa.hibernate.naming.physical-strategy",
-=======
       "name": "spring.liquibase.change-log",
->>>>>>> 31195273
       "providers": [
         {
           "name": "handle-as",
@@ -3016,6 +2670,25 @@
           }
         }
       ]
+    },
+    {
+      "name": "spring.mvc.converters.preferred-json-mapper",
+      "values": [
+        {
+          "value": "gson"
+        },
+        {
+          "value": "jackson"
+        },
+        {
+          "value": "jsonb"
+        }
+      ],
+      "providers": [
+        {
+          "name": "any"
+        }
+      ]
     }
   ]
 }