--- conflicted
+++ resolved
@@ -36,15 +36,8 @@
 			<groupId>org.springframework.boot</groupId>
 			<artifactId>spring-boot-starter-jdbc</artifactId>
 		</dependency>
-		<dependency>
-<<<<<<< HEAD
-=======
-			<groupId>org.springframework.boot</groupId>
-			<artifactId>spring-boot-starter-remote-shell</artifactId>
-		</dependency>
 		<!-- Runtime -->
 		<dependency>
->>>>>>> aacf5d66
 			<groupId>com.h2database</groupId>
 			<artifactId>h2</artifactId>
 			<scope>runtime</scope>
